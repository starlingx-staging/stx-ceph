// -*- mode:C++; tab-width:8; c-basic-offset:2; indent-tabs-mode:t -*-
// vim: ts=8 sw=2 smarttab

/** \file
 *
 * This is an OSD class that implements methods for
 * use with rbd.
 *
 * Most of these deal with the rbd header object. Methods prefixed
 * with old_ deal with the original rbd design, in which clients read
 * and interpreted the header object directly.
 *
 * The new format is meant to be opaque to clients - all their
 * interactions with non-data objects should go through this
 * class. The OSD class interface leaves the class to implement its
 * own argument and payload serialization/deserialization, so for ease
 * of implementation we use the existing ceph encoding/decoding
 * methods. Something like json might be preferable, but the rbd
 * kernel module has to be able to understand format as well. The
 * datatypes exposed to the clients are strings, unsigned integers,
 * and vectors of those types. The on-wire format can be found in
 * src/include/encoding.h.
 *
 * The methods for interacting with the new format document their
 * parameters as the client sees them - it would be silly to mention
 * in each one that they take an input and an output bufferlist.
 */
#include "include/types.h"

#include <algorithm>
#include <errno.h>
#include <sstream>

#include "common/bit_vector.hpp"
#include "common/errno.h"
#include "objclass/objclass.h"
#include "osd/osd_types.h"
#include "include/rbd_types.h"
#include "include/rbd/object_map_types.h"

#include "cls/rbd/cls_rbd.h"
#include "cls/rbd/cls_rbd_types.h"


/*
 * Object keys:
 *
 * <partial list>
 *
 * stripe_unit: size in bytes of the stripe unit.  if not present,
 *   the stripe unit is assumed to match the object size (1 << order).
 *
 * stripe_count: number of objects to stripe over before looping back.
 *   if not present or 1, striping is disabled.  this is the default.
 *
 */

CLS_VER(2,0)
CLS_NAME(rbd)

#define RBD_MAX_KEYS_READ 64
#define RBD_SNAP_KEY_PREFIX "snapshot_"
#define RBD_DIR_ID_KEY_PREFIX "id_"
#define RBD_DIR_NAME_KEY_PREFIX "name_"
#define RBD_METADATA_KEY_PREFIX "metadata_"

#define GROUP_SNAP_SEQ "snap_seq"

static int snap_read_header(cls_method_context_t hctx, bufferlist& bl)
{
  unsigned snap_count = 0;
  uint64_t snap_names_len = 0;
  struct rbd_obj_header_ondisk *header;

  CLS_LOG(20, "snapshots_list");

  while (1) {
    int len = sizeof(*header) +
      snap_count * sizeof(struct rbd_obj_snap_ondisk) +
      snap_names_len;

    int rc = cls_cxx_read(hctx, 0, len, &bl);
    if (rc < 0)
      return rc;

    if (bl.length() < sizeof(*header))
      return -EINVAL;

    header = (struct rbd_obj_header_ondisk *)bl.c_str();
    assert(header);

    if ((snap_count != header->snap_count) ||
        (snap_names_len != header->snap_names_len)) {
      snap_count = header->snap_count;
      snap_names_len = header->snap_names_len;
      bl.clear();
      continue;
    }
    break;
  }

  return 0;
}

static void key_from_snap_id(snapid_t snap_id, string *out)
{
  ostringstream oss;
  oss << RBD_SNAP_KEY_PREFIX
      << std::setw(16) << std::setfill('0') << std::hex << snap_id;
  *out = oss.str();
}

static snapid_t snap_id_from_key(const string &key) {
  istringstream iss(key);
  uint64_t id;
  iss.ignore(strlen(RBD_SNAP_KEY_PREFIX)) >> std::hex >> id;
  return id;
}

template<typename T>
static int read_key(cls_method_context_t hctx, const string &key, T *out)
{
  bufferlist bl;
  int r = cls_cxx_map_get_val(hctx, key, &bl);
  if (r < 0) {
    if (r != -ENOENT) {
      CLS_ERR("error reading omap key %s: %s", key.c_str(), cpp_strerror(r).c_str());
    }
    return r;
  }

  try {
    bufferlist::iterator it = bl.begin();
    decode(*out, it);
  } catch (const buffer::error &err) {
    CLS_ERR("error decoding %s", key.c_str());
    return -EIO;
  }

  return 0;
}

static int remove_key(cls_method_context_t hctx, const string &key) {
  int r = cls_cxx_map_remove_key(hctx, key);
  if (r < 0 && r != -ENOENT) {
      CLS_ERR("failed to remove key: %s", key.c_str());
      return r;
  }
  return 0;
}

static bool is_valid_id(const string &id) {
  if (!id.size())
    return false;
  for (size_t i = 0; i < id.size(); ++i) {
    if (!isalnum(id[i])) {
      return false;
    }
  }
  return true;
}

/**
 * Initialize the header with basic metadata.
 * Extra features may initialize more fields in the future.
 * Everything is stored as key/value pairs as omaps in the header object.
 *
 * If features the OSD does not understand are requested, -ENOSYS is
 * returned.
 *
 * Input:
 * @param size number of bytes in the image (uint64_t)
 * @param order bits to shift to determine the size of data objects (uint8_t)
 * @param features what optional things this image will use (uint64_t)
 * @param object_prefix a prefix for all the data objects
 * @param data_pool_id pool id where data objects is stored (int64_t)
 *
 * Output:
 * @return 0 on success, negative error code on failure
 */
int create(cls_method_context_t hctx, bufferlist *in, bufferlist *out)
{
  string object_prefix;
  uint64_t features, size;
  uint8_t order;
  int64_t data_pool_id = -1;

  try {
    bufferlist::iterator iter = in->begin();
    decode(size, iter);
    decode(order, iter);
    decode(features, iter);
    decode(object_prefix, iter);
    if (!iter.end()) {
      decode(data_pool_id, iter);
    }
  } catch (const buffer::error &err) {
    return -EINVAL;
  }

  CLS_LOG(20, "create object_prefix=%s size=%llu order=%u features=%llu",
	  object_prefix.c_str(), (unsigned long long)size, order,
	  (unsigned long long)features);

  if (features & ~RBD_FEATURES_ALL) {
    return -ENOSYS;
  }

  if (!object_prefix.size()) {
    return -EINVAL;
  }

  bufferlist stored_prefixbl;
  int r = cls_cxx_map_get_val(hctx, "object_prefix", &stored_prefixbl);
  if (r != -ENOENT) {
    CLS_ERR("reading object_prefix returned %d", r);
    return -EEXIST;
  }

  bufferlist sizebl;
  bufferlist orderbl;
  bufferlist featuresbl;
  bufferlist object_prefixbl;
  bufferlist snap_seqbl;
  bufferlist create_timestampbl;
  uint64_t snap_seq = 0;
  utime_t create_timestamp = ceph_clock_now();
  encode(size, sizebl);
  encode(order, orderbl);
  encode(features, featuresbl);
  encode(object_prefix, object_prefixbl);
  encode(snap_seq, snap_seqbl);
  encode(create_timestamp, create_timestampbl);

  map<string, bufferlist> omap_vals;
  omap_vals["size"] = sizebl;
  omap_vals["order"] = orderbl;
  omap_vals["features"] = featuresbl;
  omap_vals["object_prefix"] = object_prefixbl;
  omap_vals["snap_seq"] = snap_seqbl;
  omap_vals["create_timestamp"] = create_timestampbl;

  if (features & RBD_FEATURE_DATA_POOL) {
    if (data_pool_id == -1) {
      CLS_ERR("data pool not provided with feature enabled");
      return -EINVAL;
    }

    bufferlist data_pool_id_bl;
    encode(data_pool_id, data_pool_id_bl);
    omap_vals["data_pool_id"] = data_pool_id_bl;
  } else if (data_pool_id != -1) {
    CLS_ERR("data pool provided with feature disabled");
    return -EINVAL;
  }

  r = cls_cxx_map_set_vals(hctx, &omap_vals);
  if (r < 0)
    return r;

  return 0;
}

/**
 * Input:
 * @param snap_id which snapshot to query, or CEPH_NOSNAP (uint64_t) (deprecated)
 * @param read_only true if the image will be used read-only (bool)
 *
 * Output:
 * @param features list of enabled features for the given snapshot (uint64_t)
 * @param incompatible incompatible feature bits
 * @returns 0 on success, negative error code on failure
 */
int get_features(cls_method_context_t hctx, bufferlist *in, bufferlist *out)
{
  uint64_t snap_id;
  bool read_only = false;

  bufferlist::iterator iter = in->begin();
  try {
    decode(snap_id, iter);
    if (!iter.end()) {
      decode(read_only, iter);
    }
  } catch (const buffer::error &err) {
    return -EINVAL;
  }

  CLS_LOG(20, "get_features snap_id=%" PRIu64 ", read_only=%d",
          snap_id, read_only);

  // NOTE: keep this deprecated snapshot logic to support negative
  // test cases in older (pre-Infernalis) releases. Remove once older
  // releases are no longer supported.
  if (snap_id != CEPH_NOSNAP) {
    cls_rbd_snap snap;
    string snapshot_key;
    key_from_snap_id(snap_id, &snapshot_key);
    int r = read_key(hctx, snapshot_key, &snap);
    if (r < 0) {
      return r;
    }
  }

  uint64_t features;
  int r = read_key(hctx, "features", &features);
  if (r < 0) {
    CLS_ERR("failed to read features off disk: %s", cpp_strerror(r).c_str());
    return r;
  }

  uint64_t incompatible = (read_only ? features & RBD_FEATURES_INCOMPATIBLE :
				       features & RBD_FEATURES_RW_INCOMPATIBLE);
  encode(features, *out);
  encode(incompatible, *out);
  return 0;
}

/**
 * set the image features
 *
 * Input:
 * @param features image features
 * @param mask image feature mask
 *
 * Output:
 * none
 *
 * @returns 0 on success, negative error code upon failure
 */
int set_features(cls_method_context_t hctx, bufferlist *in, bufferlist *out)
{
  uint64_t features;
  uint64_t mask;
  bufferlist::iterator iter = in->begin();
  try {
    decode(features, iter);
    decode(mask, iter);
  } catch (const buffer::error &err) {
    return -EINVAL;
  }

  // check that features exists to make sure this is a header object
  // that was created correctly
  uint64_t orig_features = 0;
  int r = read_key(hctx, "features", &orig_features);
  if (r < 0 && r != -ENOENT) {
    CLS_ERR("Could not read image's features off disk: %s",
            cpp_strerror(r).c_str());
    return r;
  }

  // newer clients might attempt to mask off features we don't support
  mask &= RBD_FEATURES_ALL;

  uint64_t enabled_features = features & mask;
  if ((enabled_features & RBD_FEATURES_MUTABLE) != enabled_features) {
    CLS_ERR("Attempting to enable immutable feature: %" PRIu64,
            static_cast<uint64_t>(enabled_features & ~RBD_FEATURES_MUTABLE));
    return -EINVAL;
  }

  uint64_t disabled_features = ~features & mask;
  uint64_t disable_mask = (RBD_FEATURES_MUTABLE | RBD_FEATURES_DISABLE_ONLY);
  if ((disabled_features & disable_mask) != disabled_features) {
       CLS_ERR("Attempting to disable immutable feature: %" PRIu64,
               enabled_features & ~disable_mask);
       return -EINVAL;
  }

  features = (orig_features & ~mask) | (features & mask);
  CLS_LOG(10, "set_features features=%" PRIu64 " orig_features=%" PRIu64,
          features, orig_features);

  bufferlist bl;
  encode(features, bl);
  r = cls_cxx_map_set_val(hctx, "features", &bl);
  if (r < 0) {
    CLS_ERR("error updating features: %s", cpp_strerror(r).c_str());
    return r;
  }
  return 0;
}

/**
 * check that given feature(s) are set
 *
 * @param hctx context
 * @param need features needed
 * @return 0 if features are set, negative error (like ENOEXEC) otherwise
 */
int require_feature(cls_method_context_t hctx, uint64_t need)
{
  uint64_t features;
  int r = read_key(hctx, "features", &features);
  if (r == -ENOENT)   // this implies it's an old-style image with no features
    return -ENOEXEC;
  if (r < 0)
    return r;
  if ((features & need) != need) {
    CLS_LOG(10, "require_feature missing feature %llx, have %llx",
            (unsigned long long)need, (unsigned long long)features);
    return -ENOEXEC;
  }
  return 0;
}

/**
 * Input:
 * @param snap_id which snapshot to query, or CEPH_NOSNAP (uint64_t)
 *
 * Output:
 * @param order bits to shift to get the size of data objects (uint8_t)
 * @param size size of the image in bytes for the given snapshot (uint64_t)
 * @returns 0 on success, negative error code on failure
 */
int get_size(cls_method_context_t hctx, bufferlist *in, bufferlist *out)
{
  uint64_t snap_id, size;
  uint8_t order;

  bufferlist::iterator iter = in->begin();
  try {
    decode(snap_id, iter);
  } catch (const buffer::error &err) {
    return -EINVAL;
  }

  CLS_LOG(20, "get_size snap_id=%llu", (unsigned long long)snap_id);

  int r = read_key(hctx, "order", &order);
  if (r < 0) {
    CLS_ERR("failed to read the order off of disk: %s", cpp_strerror(r).c_str());
    return r;
  }

  if (snap_id == CEPH_NOSNAP) {
    r = read_key(hctx, "size", &size);
    if (r < 0) {
      CLS_ERR("failed to read the image's size off of disk: %s", cpp_strerror(r).c_str());
      return r;
    }
  } else {
    cls_rbd_snap snap;
    string snapshot_key;
    key_from_snap_id(snap_id, &snapshot_key);
    int r = read_key(hctx, snapshot_key, &snap);
    if (r < 0)
      return r;

    size = snap.image_size;
  }

  encode(order, *out);
  encode(size, *out);

  return 0;
}

/**
 * Input:
 * @param size new capacity of the image in bytes (uint64_t)
 *
 * Output:
 * @returns 0 on success, negative error code on failure
 */
int set_size(cls_method_context_t hctx, bufferlist *in, bufferlist *out)
{
  uint64_t size;

  bufferlist::iterator iter = in->begin();
  try {
    decode(size, iter);
  } catch (const buffer::error &err) {
    return -EINVAL;
  }

  // check that size exists to make sure this is a header object
  // that was created correctly
  uint64_t orig_size;
  int r = read_key(hctx, "size", &orig_size);
  if (r < 0) {
    CLS_ERR("Could not read image's size off disk: %s", cpp_strerror(r).c_str());
    return r;
  }

  CLS_LOG(20, "set_size size=%llu orig_size=%llu", (unsigned long long)size,
          (unsigned long long)orig_size);

  bufferlist sizebl;
  encode(size, sizebl);
  r = cls_cxx_map_set_val(hctx, "size", &sizebl);
  if (r < 0) {
    CLS_ERR("error writing snapshot metadata: %s", cpp_strerror(r).c_str());
    return r;
  }

  // if we are shrinking, and have a parent, shrink our overlap with
  // the parent, too.
  if (size < orig_size) {
    cls_rbd_parent parent;
    r = read_key(hctx, "parent", &parent);
    if (r == -ENOENT)
      r = 0;
    if (r < 0)
      return r;
    if (parent.exists() && parent.overlap > size) {
      bufferlist parentbl;
      parent.overlap = size;
      encode(parent, parentbl);
      r = cls_cxx_map_set_val(hctx, "parent", &parentbl);
      if (r < 0) {
	CLS_ERR("error writing parent: %s", cpp_strerror(r).c_str());
	return r;
      }
    }
  }

  return 0;
}

/**
 * verify that the header object exists
 *
 * @return 0 if the object exists, -ENOENT if it does not, or other error
 */
int check_exists(cls_method_context_t hctx)
{
  uint64_t size;
  time_t mtime;
  return cls_cxx_stat(hctx, &size, &mtime);
}

/**
 * get the current protection status of the specified snapshot
 *
 * Input:
 * @param snap_id (uint64_t) which snapshot to get the status of
 *
 * Output:
 * @param status (uint8_t) one of:
 * RBD_PROTECTION_STATUS_{PROTECTED, UNPROTECTED, UNPROTECTING}
 *
 * @returns 0 on success, negative error code on failure
 * @returns -EINVAL if snapid is CEPH_NOSNAP
 */
int get_protection_status(cls_method_context_t hctx, bufferlist *in,
			  bufferlist *out)
{
  snapid_t snap_id;

  bufferlist::iterator iter = in->begin();
  try {
    decode(snap_id, iter);
  } catch (const buffer::error &err) {
    CLS_LOG(20, "get_protection_status: invalid decode");
    return -EINVAL;
  }

  int r = check_exists(hctx);
  if (r < 0)
    return r;

  CLS_LOG(20, "get_protection_status snap_id=%llu",
         (unsigned long long)snap_id.val);

  if (snap_id == CEPH_NOSNAP)
    return -EINVAL;

  cls_rbd_snap snap;
  string snapshot_key;
  key_from_snap_id(snap_id.val, &snapshot_key);
  r = read_key(hctx, snapshot_key, &snap);
  if (r < 0) {
    CLS_ERR("could not read key for snapshot id %" PRIu64, snap_id.val);
    return r;
  }

  if (snap.protection_status >= RBD_PROTECTION_STATUS_LAST) {
    CLS_ERR("invalid protection status for snap id %llu: %u",
	    (unsigned long long)snap_id.val, snap.protection_status);
    return -EIO;
  }

  encode(snap.protection_status, *out);
  return 0;
}

/**
 * set the proctection status of a snapshot
 *
 * Input:
 * @param snapid (uint64_t) which snapshot to set the status of
 * @param status (uint8_t) one of:
 * RBD_PROTECTION_STATUS_{PROTECTED, UNPROTECTED, UNPROTECTING}
 *
 * @returns 0 on success, negative error code on failure
 * @returns -EINVAL if snapid is CEPH_NOSNAP
 */
int set_protection_status(cls_method_context_t hctx, bufferlist *in,
			  bufferlist *out)
{
  snapid_t snap_id;
  uint8_t status;

  bufferlist::iterator iter = in->begin();
  try {
    decode(snap_id, iter);
    decode(status, iter);
  } catch (const buffer::error &err) {
    CLS_LOG(20, "set_protection_status: invalid decode");
    return -EINVAL;
  }

  int r = check_exists(hctx);
  if (r < 0)
    return r;

  r = require_feature(hctx, RBD_FEATURE_LAYERING);
  if (r < 0) {
    CLS_LOG(20, "image does not support layering");
    return r;
  }

  CLS_LOG(20, "set_protection_status snapid=%llu status=%u",
	  (unsigned long long)snap_id.val, status);

  if (snap_id == CEPH_NOSNAP)
    return -EINVAL;

  if (status >= RBD_PROTECTION_STATUS_LAST) {
    CLS_LOG(10, "invalid protection status for snap id %llu: %u",
	    (unsigned long long)snap_id.val, status);
    return -EINVAL;
  }

  cls_rbd_snap snap;
  string snapshot_key;
  key_from_snap_id(snap_id.val, &snapshot_key);
  r = read_key(hctx, snapshot_key, &snap);
  if (r < 0) {
    CLS_ERR("could not read key for snapshot id %" PRIu64, snap_id.val);
    return r;
  }

  snap.protection_status = status;
  bufferlist snapshot_bl;
  encode(snap, snapshot_bl);
  r = cls_cxx_map_set_val(hctx, snapshot_key, &snapshot_bl);
  if (r < 0) {
    CLS_ERR("error writing snapshot metadata: %s", cpp_strerror(r).c_str());
    return r;
  }

  return 0;
}

/**
 * get striping parameters
 *
 * Input:
 * none
 *
 * Output:
 * @param stripe unit (bytes)
 * @param stripe count (num objects)
 *
 * @returns 0 on success
 */
int get_stripe_unit_count(cls_method_context_t hctx, bufferlist *in, bufferlist *out)
{
  int r = check_exists(hctx);
  if (r < 0)
    return r;

  CLS_LOG(20, "get_stripe_unit_count");

  r = require_feature(hctx, RBD_FEATURE_STRIPINGV2);
  if (r < 0)
    return r;

  uint64_t stripe_unit = 0, stripe_count = 0;
  r = read_key(hctx, "stripe_unit", &stripe_unit);
  if (r == -ENOENT) {
    // default to object size
    uint8_t order;
    r = read_key(hctx, "order", &order);
    if (r < 0) {
      CLS_ERR("failed to read the order off of disk: %s", cpp_strerror(r).c_str());
      return -EIO;
    }
    stripe_unit = 1ull << order;
  }
  if (r < 0)
    return r;
  r = read_key(hctx, "stripe_count", &stripe_count);
  if (r == -ENOENT) {
    // default to 1
    stripe_count = 1;
    r = 0;
  }
  if (r < 0)
    return r;

  encode(stripe_unit, *out);
  encode(stripe_count, *out);
  return 0;
}

/**
 * set striping parameters
 *
 * Input:
 * @param stripe unit (bytes)
 * @param stripe count (num objects)
 *
 * @returns 0 on success
 */
int set_stripe_unit_count(cls_method_context_t hctx, bufferlist *in, bufferlist *out)
{
  uint64_t stripe_unit, stripe_count;

  bufferlist::iterator iter = in->begin();
  try {
    decode(stripe_unit, iter);
    decode(stripe_count, iter);
  } catch (const buffer::error &err) {
    CLS_LOG(20, "set_stripe_unit_count: invalid decode");
    return -EINVAL;
  }

  if (!stripe_count || !stripe_unit)
    return -EINVAL;

  int r = check_exists(hctx);
  if (r < 0)
    return r;

  CLS_LOG(20, "set_stripe_unit_count");

  r = require_feature(hctx, RBD_FEATURE_STRIPINGV2);
  if (r < 0)
    return r;

  uint8_t order;
  r = read_key(hctx, "order", &order);
  if (r < 0) {
    CLS_ERR("failed to read the order off of disk: %s", cpp_strerror(r).c_str());
    return r;
  }
  if ((1ull << order) % stripe_unit || stripe_unit > (1ull << order)) {
    CLS_ERR("stripe unit %llu is not a factor of the object size %llu",
            (unsigned long long)stripe_unit, 1ull << order);
    return -EINVAL;
  }

  bufferlist bl, bl2;
  encode(stripe_unit, bl);
  r = cls_cxx_map_set_val(hctx, "stripe_unit", &bl);
  if (r < 0) {
    CLS_ERR("error writing stripe_unit metadata: %s", cpp_strerror(r).c_str());
    return r;
  }

  encode(stripe_count, bl2);
  r = cls_cxx_map_set_val(hctx, "stripe_count", &bl2);
  if (r < 0) {
    CLS_ERR("error writing stripe_count metadata: %s", cpp_strerror(r).c_str());
    return r;
  }

  return 0;
}

int get_create_timestamp(cls_method_context_t hctx, bufferlist *in, bufferlist *out)
{
  CLS_LOG(20, "get_create_timestamp");

  utime_t timestamp;
  bufferlist bl;
  int r = cls_cxx_map_get_val(hctx, "create_timestamp", &bl);
  if (r < 0) {
    if (r != -ENOENT) {
      CLS_ERR("error reading create_timestamp: %s", cpp_strerror(r).c_str());
      return r;
    }
  } else {
    try {
      bufferlist::iterator it = bl.begin();
      decode(timestamp, it);
    } catch (const buffer::error &err) {
      CLS_ERR("could not decode create_timestamp");
      return -EIO;
    }
  }

  encode(timestamp, *out);
  return 0;
}

/**
 * get the image flags
 *
 * Input:
 * @param snap_id which snapshot to query, to CEPH_NOSNAP (uint64_t)
 *
 * Output:
 * @param flags image flags
 *
 * @returns 0 on success, negative error code upon failure
 */
int get_flags(cls_method_context_t hctx, bufferlist *in, bufferlist *out)
{
  uint64_t snap_id;
  bufferlist::iterator iter = in->begin();
  try {
    decode(snap_id, iter);
  } catch (const buffer::error &err) {
    return -EINVAL;
  }

  CLS_LOG(20, "get_flags snap_id=%llu", (unsigned long long)snap_id);

  uint64_t flags = 0;
  if (snap_id == CEPH_NOSNAP) {
    int r = read_key(hctx, "flags", &flags);
    if (r < 0 && r != -ENOENT) {
      CLS_ERR("failed to read flags off disk: %s", cpp_strerror(r).c_str());
      return r;
    }
  } else {
    cls_rbd_snap snap;
    string snapshot_key;
    key_from_snap_id(snap_id, &snapshot_key);
    int r = read_key(hctx, snapshot_key, &snap);
    if (r < 0) {
      return r;
    }
    flags = snap.flags;
  }

  encode(flags, *out);
  return 0;
}

/**
 * set the image flags
 *
 * Input:
 * @param flags image flags
 * @param mask image flag mask
 * @param snap_id which snapshot to update, or CEPH_NOSNAP (uint64_t)
 *
 * Output:
 * none
 *
 * @returns 0 on success, negative error code upon failure
 */
int set_flags(cls_method_context_t hctx, bufferlist *in, bufferlist *out)
{
  uint64_t flags;
  uint64_t mask;
  uint64_t snap_id = CEPH_NOSNAP;
  bufferlist::iterator iter = in->begin();
  try {
    decode(flags, iter);
    decode(mask, iter);
    if (!iter.end()) {
      decode(snap_id, iter);
    }
  } catch (const buffer::error &err) {
    return -EINVAL;
  }

  // check that size exists to make sure this is a header object
  // that was created correctly
  int r;
  uint64_t orig_flags = 0;
  cls_rbd_snap snap_meta;
  string snap_meta_key;
  if (snap_id == CEPH_NOSNAP) {
    r = read_key(hctx, "flags", &orig_flags);
    if (r < 0 && r != -ENOENT) {
      CLS_ERR("Could not read image's flags off disk: %s",
              cpp_strerror(r).c_str());
      return r;
    }
  } else {
    key_from_snap_id(snap_id, &snap_meta_key);
    r = read_key(hctx, snap_meta_key, &snap_meta);
    if (r < 0) {
      CLS_ERR("Could not read snapshot: snap_id=%" PRIu64 ": %s",
              snap_id, cpp_strerror(r).c_str());
      return r;
    }
    orig_flags = snap_meta.flags;
  }

  flags = (orig_flags & ~mask) | (flags & mask);
  CLS_LOG(20, "set_flags snap_id=%" PRIu64 ", orig_flags=%" PRIu64 ", "
              "new_flags=%" PRIu64 ", mask=%" PRIu64, snap_id, orig_flags,
              flags, mask);

  if (snap_id == CEPH_NOSNAP) {
    bufferlist bl;
    encode(flags, bl);
    r = cls_cxx_map_set_val(hctx, "flags", &bl);
  } else {
    snap_meta.flags = flags;

    bufferlist bl;
    encode(snap_meta, bl);
    r = cls_cxx_map_set_val(hctx, snap_meta_key, &bl);
  }

  if (r < 0) {
    CLS_ERR("error updating flags: %s", cpp_strerror(r).c_str());
    return r;
  }
  return 0;
}

/**
 * get the current parent, if any
 *
 * Input:
 * @param snap_id which snapshot to query, or CEPH_NOSNAP (uint64_t)
 *
 * Output:
 * @param pool parent pool id (-1 if parent does not exist)
 * @param image parent image id
 * @param snapid parent snapid
 * @param size portion of parent mapped under the child
 *
 * @returns 0 on success or parent does not exist, negative error code on failure
 */
int get_parent(cls_method_context_t hctx, bufferlist *in, bufferlist *out)
{
  uint64_t snap_id;

  bufferlist::iterator iter = in->begin();
  try {
    decode(snap_id, iter);
  } catch (const buffer::error &err) {
    return -EINVAL;
  }

  int r = check_exists(hctx);
  if (r < 0)
    return r;

  CLS_LOG(20, "get_parent snap_id=%llu", (unsigned long long)snap_id);

  cls_rbd_parent parent;
  r = require_feature(hctx, RBD_FEATURE_LAYERING);
  if (r == 0) {
    if (snap_id == CEPH_NOSNAP) {
      r = read_key(hctx, "parent", &parent);
      if (r < 0 && r != -ENOENT)
	return r;
    } else {
      cls_rbd_snap snap;
      string snapshot_key;
      key_from_snap_id(snap_id, &snapshot_key);
      r = read_key(hctx, snapshot_key, &snap);
      if (r < 0 && r != -ENOENT)
	return r;
      parent = snap.parent;
    }
  }

  encode(parent.pool, *out);
  encode(parent.id, *out);
  encode(parent.snapid, *out);
  encode(parent.overlap, *out);
  return 0;
}

/**
 * set the image parent
 *
 * Input:
 * @param pool parent pool
 * @param id parent image id
 * @param snapid parent snapid
 * @param size parent size
 *
 * @returns 0 on success, or negative error code
 */
int set_parent(cls_method_context_t hctx, bufferlist *in, bufferlist *out)
{
  int64_t pool;
  string id;
  snapid_t snapid;
  uint64_t size;

  bufferlist::iterator iter = in->begin();
  try {
    decode(pool, iter);
    decode(id, iter);
    decode(snapid, iter);
    decode(size, iter);
  } catch (const buffer::error &err) {
    CLS_LOG(20, "cls_rbd::set_parent: invalid decode");
    return -EINVAL;
  }

  int r = check_exists(hctx);
  if (r < 0) {
    CLS_LOG(20, "cls_rbd::set_parent: child already exists");
    return r;
  }

  r = require_feature(hctx, RBD_FEATURE_LAYERING);
  if (r < 0) {
    CLS_LOG(20, "cls_rbd::set_parent: child does not support layering");
    return r;
  }

  CLS_LOG(20, "set_parent pool=%llu id=%s snapid=%llu size=%llu",
	  (unsigned long long)pool, id.c_str(), (unsigned long long)snapid.val,
	  (unsigned long long)size);

  if (pool < 0 || id.length() == 0 || snapid == CEPH_NOSNAP || size == 0) {
    return -EINVAL;
  }

  // make sure there isn't already a parent
  cls_rbd_parent parent;
  r = read_key(hctx, "parent", &parent);
  if (r == 0) {
    CLS_LOG(20, "set_parent existing parent pool=%llu id=%s snapid=%llu"
            "overlap=%llu", (unsigned long long)parent.pool, parent.id.c_str(),
	    (unsigned long long)parent.snapid.val,
	    (unsigned long long)parent.overlap);
    return -EEXIST;
  }

  // our overlap is the min of our size and the parent's size.
  uint64_t our_size;
  r = read_key(hctx, "size", &our_size);
  if (r < 0)
    return r;

  bufferlist parentbl;
  parent.pool = pool;
  parent.id = id;
  parent.snapid = snapid;
  parent.overlap = MIN(our_size, size);
  encode(parent, parentbl);
  r = cls_cxx_map_set_val(hctx, "parent", &parentbl);
  if (r < 0) {
    CLS_ERR("error writing parent: %s", cpp_strerror(r).c_str());
    return r;
  }

  return 0;
}


/**
 * remove the parent pointer
 *
 * This can only happen on the head, not on a snapshot.  No arguments.
 *
 * @returns 0 on success, negative error code on failure.
 */
int remove_parent(cls_method_context_t hctx, bufferlist *in, bufferlist *out)
{
  int r = check_exists(hctx);
  if (r < 0)
    return r;

  r = require_feature(hctx, RBD_FEATURE_LAYERING);
  if (r < 0)
    return r;

  uint64_t features;
  r = read_key(hctx, "features", &features);
  if (r < 0) {
    return r;
  }

  // remove the parent from all snapshots
  if ((features & RBD_FEATURE_DEEP_FLATTEN) != 0) {
    int max_read = RBD_MAX_KEYS_READ;
    vector<snapid_t> snap_ids;
    string last_read = RBD_SNAP_KEY_PREFIX;
    bool more;

    do {
      set<string> keys;
      r = cls_cxx_map_get_keys(hctx, last_read, max_read, &keys, &more);
      if (r < 0) {
        return r;
      }

      for (std::set<string>::const_iterator it = keys.begin();
           it != keys.end(); ++it) {
        if ((*it).find(RBD_SNAP_KEY_PREFIX) != 0) {
	  break;
        }

        uint64_t snap_id = snap_id_from_key(*it);
        cls_rbd_snap snap_meta;
        r = read_key(hctx, *it, &snap_meta);
        if (r < 0) {
          CLS_ERR("Could not read snapshot: snap_id=%" PRIu64 ": %s",
                  snap_id, cpp_strerror(r).c_str());
          return r;
        }

        snap_meta.parent = cls_rbd_parent();

        bufferlist bl;
        encode(snap_meta, bl);
        r = cls_cxx_map_set_val(hctx, *it, &bl);
        if (r < 0) {
          CLS_ERR("Could not update snapshot: snap_id=%" PRIu64 ": %s",
                  snap_id, cpp_strerror(r).c_str());
          return r;
        }
      }

      if (!keys.empty()) {
        last_read = *(keys.rbegin());
      }
    } while (more);
  }

  cls_rbd_parent parent;
  r = read_key(hctx, "parent", &parent);
  if (r < 0)
    return r;

  r = cls_cxx_map_remove_key(hctx, "parent");
  if (r < 0) {
    CLS_ERR("error removing parent: %s", cpp_strerror(r).c_str());
    return r;
  }
  return 0;
}

/**
 * methods for dealing with rbd_children object
 */

static int decode_parent_common(bufferlist::iterator& it, uint64_t *pool_id,
				string *image_id, snapid_t *snap_id)
{
  try {
    decode(*pool_id, it);
    decode(*image_id, it);
    decode(*snap_id, it);
  } catch (const buffer::error &err) {
    CLS_ERR("error decoding parent spec");
    return -EINVAL;
  }
  return 0;
}

static int decode_parent(bufferlist *in, uint64_t *pool_id,
			 string *image_id, snapid_t *snap_id)
{
  bufferlist::iterator it = in->begin();
  return decode_parent_common(it, pool_id, image_id, snap_id);
}

static int decode_parent_and_child(bufferlist *in, uint64_t *pool_id,
			           string *image_id, snapid_t *snap_id,
				   string *c_image_id)
{
  bufferlist::iterator it = in->begin();
  int r = decode_parent_common(it, pool_id, image_id, snap_id);
  if (r < 0)
    return r;
  try {
    decode(*c_image_id, it);
  } catch (const buffer::error &err) {
    CLS_ERR("error decoding child image id");
    return -EINVAL;
  }
  return 0;
}

static string parent_key(uint64_t pool_id, string image_id, snapid_t snap_id)
{
  bufferlist key_bl;
  encode(pool_id, key_bl);
  encode(image_id, key_bl);
  encode(snap_id, key_bl);
  return string(key_bl.c_str(), key_bl.length());
}

/**
 * add child to rbd_children directory object
 *
 * rbd_children is a map of (p_pool_id, p_image_id, p_snap_id) to
 * [c_image_id, [c_image_id ... ]]
 *
 * Input:
 * @param p_pool_id parent pool id
 * @param p_image_id parent image oid
 * @param p_snap_id parent snapshot id
 * @param c_image_id new child image oid to add
 *
 * @returns 0 on success, negative error on failure
 */

int add_child(cls_method_context_t hctx, bufferlist *in, bufferlist *out)
{
  int r;

  uint64_t p_pool_id;
  snapid_t p_snap_id;
  string p_image_id, c_image_id;
  // Use set for ease of erase() for remove_child()
  std::set<string> children;

  r = decode_parent_and_child(in, &p_pool_id, &p_image_id, &p_snap_id,
			      &c_image_id);
  if (r < 0)
    return r;

  CLS_LOG(20, "add_child %s to (%" PRIu64 ", %s, %" PRIu64 ")", c_image_id.c_str(),
	  p_pool_id, p_image_id.c_str(), p_snap_id.val);

  string key = parent_key(p_pool_id, p_image_id, p_snap_id);

  // get current child list for parent, if any
  r = read_key(hctx, key, &children);
  if ((r < 0) && (r != -ENOENT)) {
    CLS_LOG(20, "add_child: omap read failed: %s", cpp_strerror(r).c_str());
    return r;
  }

  if (children.find(c_image_id) != children.end()) {
    CLS_LOG(20, "add_child: child already exists: %s", c_image_id.c_str());
    return -EEXIST;
  }
  // add new child
  children.insert(c_image_id);

  // write back
  bufferlist childbl;
  encode(children, childbl);
  r = cls_cxx_map_set_val(hctx, key, &childbl);
  if (r < 0)
    CLS_LOG(20, "add_child: omap write failed: %s", cpp_strerror(r).c_str());
  return r;
}

/**
 * remove child from rbd_children directory object
 *
 * Input:
 * @param p_pool_id parent pool id
 * @param p_image_id parent image oid
 * @param p_snap_id parent snapshot id
 * @param c_image_id new child image oid to add
 *
 * @returns 0 on success, negative error on failure
 */

int remove_child(cls_method_context_t hctx, bufferlist *in, bufferlist *out)
{
  int r;

  uint64_t p_pool_id;
  snapid_t p_snap_id;
  string p_image_id, c_image_id;
  std::set<string> children;

  r = decode_parent_and_child(in, &p_pool_id, &p_image_id, &p_snap_id,
			      &c_image_id);
  if (r < 0)
    return r;

  CLS_LOG(20, "remove_child %s from (%" PRIu64 ", %s, %" PRIu64 ")",
	       c_image_id.c_str(), p_pool_id, p_image_id.c_str(),
	       p_snap_id.val);

  string key = parent_key(p_pool_id, p_image_id, p_snap_id);

  // get current child list for parent.  Unlike add_child(), an empty list
  // is an error (how can we remove something that doesn't exist?)
  r = read_key(hctx, key, &children);
  if (r < 0) {
    CLS_LOG(20, "remove_child: read omap failed: %s", cpp_strerror(r).c_str());
    return r;
  }

  if (children.find(c_image_id) == children.end()) {
    CLS_LOG(20, "remove_child: child not found: %s", c_image_id.c_str());
    return -ENOENT;
  }
  // find and remove child
  children.erase(c_image_id);

  // now empty?  remove key altogether
  if (children.empty()) {
    r = cls_cxx_map_remove_key(hctx, key);
    if (r < 0)
      CLS_LOG(20, "remove_child: remove key failed: %s", cpp_strerror(r).c_str());
  } else {
    // write back shortened children list
    bufferlist childbl;
    encode(children, childbl);
    r = cls_cxx_map_set_val(hctx, key, &childbl);
    if (r < 0)
      CLS_LOG(20, "remove_child: write omap failed: %s", cpp_strerror(r).c_str());
  }
  return r;
}

/**
 * Input:
 * @param p_pool_id parent pool id
 * @param p_image_id parent image oid
 * @param p_snap_id parent snapshot id
 * @param c_image_id new child image oid to add
 *
 * Output:
 * @param children set<string> of children
 *
 * @returns 0 on success, negative error on failure
 */
int get_children(cls_method_context_t hctx, bufferlist *in, bufferlist *out)
{
  int r;
  uint64_t p_pool_id;
  snapid_t p_snap_id;
  string p_image_id;
  std::set<string> children;

  r = decode_parent(in, &p_pool_id, &p_image_id, &p_snap_id);
  if (r < 0)
    return r;

  CLS_LOG(20, "get_children of (%" PRIu64 ", %s, %" PRIu64 ")",
	  p_pool_id, p_image_id.c_str(), p_snap_id.val);

  string key = parent_key(p_pool_id, p_image_id, p_snap_id);

  r = read_key(hctx, key, &children);
  if (r < 0) {
    if (r != -ENOENT)
      CLS_LOG(20, "get_children: read omap failed: %s", cpp_strerror(r).c_str());
    return r;
  }
  encode(children, *out);
  return 0;
}


/**
 * Get the information needed to create a rados snap context for doing
 * I/O to the data objects. This must include all snapshots.
 *
 * Output:
 * @param snap_seq the highest snapshot id ever associated with the image (uint64_t)
 * @param snap_ids existing snapshot ids in descending order (vector<uint64_t>)
 * @returns 0 on success, negative error code on failure
 */
int get_snapcontext(cls_method_context_t hctx, bufferlist *in, bufferlist *out)
{
  CLS_LOG(20, "get_snapcontext");

  int r;
  int max_read = RBD_MAX_KEYS_READ;
  vector<snapid_t> snap_ids;
  string last_read = RBD_SNAP_KEY_PREFIX;
  bool more;

  do {
    set<string> keys;
    r = cls_cxx_map_get_keys(hctx, last_read, max_read, &keys, &more);
    if (r < 0)
      return r;

    for (set<string>::const_iterator it = keys.begin();
	 it != keys.end(); ++it) {
      if ((*it).find(RBD_SNAP_KEY_PREFIX) != 0)
	break;
      snapid_t snap_id = snap_id_from_key(*it);
      snap_ids.push_back(snap_id);
    }
    if (!keys.empty())
      last_read = *(keys.rbegin());
  } while (more);

  uint64_t snap_seq;
  r = read_key(hctx, "snap_seq", &snap_seq);
  if (r < 0) {
    CLS_ERR("could not read the image's snap_seq off disk: %s", cpp_strerror(r).c_str());
    return r;
  }

  // snap_ids must be descending in a snap context
  std::reverse(snap_ids.begin(), snap_ids.end());

  encode(snap_seq, *out);
  encode(snap_ids, *out);

  return 0;
}

/**
 * Output:
 * @param object_prefix prefix for data object names (string)
 * @returns 0 on success, negative error code on failure
 */
int get_object_prefix(cls_method_context_t hctx, bufferlist *in, bufferlist *out)
{
  CLS_LOG(20, "get_object_prefix");

  string object_prefix;
  int r = read_key(hctx, "object_prefix", &object_prefix);
  if (r < 0) {
    CLS_ERR("failed to read the image's object prefix off of disk: %s",
            cpp_strerror(r).c_str());
    return r;
  }

  encode(object_prefix, *out);

  return 0;
}

/**
 * Input:
 * none
 *
 * Output:
 * @param pool_id (int64_t) of data pool or -1 if none
 * @returns 0 on success, negative error code on failure
 */
int get_data_pool(cls_method_context_t hctx, bufferlist *in, bufferlist *out)
{
  CLS_LOG(20, "get_data_pool");

  int64_t data_pool_id = -1;
  int r = read_key(hctx, "data_pool_id", &data_pool_id);
  if (r == -ENOENT) {
    data_pool_id = -1;
  } else if (r < 0) {
    CLS_ERR("error reading image data pool id: %s", cpp_strerror(r).c_str());
    return r;
  }

  encode(data_pool_id, *out);
  return 0;
}

int get_snapshot_name(cls_method_context_t hctx, bufferlist *in, bufferlist *out)
{
  uint64_t snap_id;

  bufferlist::iterator iter = in->begin();
  try {
    decode(snap_id, iter);
  } catch (const buffer::error &err) {
    return -EINVAL;
  }

  CLS_LOG(20, "get_snapshot_name snap_id=%llu", (unsigned long long)snap_id);

  if (snap_id == CEPH_NOSNAP)
    return -EINVAL;

  cls_rbd_snap snap;
  string snapshot_key;
  key_from_snap_id(snap_id, &snapshot_key);
  int r = read_key(hctx, snapshot_key, &snap);
  if (r < 0)
    return r;

  encode(snap.name, *out);

  return 0;
}

int get_snapshot_timestamp(cls_method_context_t hctx, bufferlist *in, bufferlist *out)
{
  uint64_t snap_id;
  
  bufferlist::iterator iter = in->begin();
  try {
    decode(snap_id, iter);
  } catch (const buffer::error &err) {
    return -EINVAL;
  }

  CLS_LOG(20, "get_snapshot_timestamp snap_id=%llu", (unsigned long long)snap_id);

  if (snap_id == CEPH_NOSNAP) {
    return -EINVAL;
  }
  
  cls_rbd_snap snap;
  string snapshot_key;
  key_from_snap_id(snap_id, &snapshot_key);
  int r = read_key(hctx, snapshot_key, &snap);
  if (r < 0) {
    return r;
  }

  encode(snap.timestamp, *out);
  return 0;
}

/**
 * Retrieve namespace of a snapshot.
 *
 * Input:
 * @param snap_id id of the snapshot (uint64_t)
 *
 * Output:
 * @param SnapshotNamespace
 * @returns 0 on success, negative error code on failure.
 */
int get_snapshot_namespace(cls_method_context_t hctx, bufferlist *in, bufferlist *out)
{
  uint64_t snap_id;

  bufferlist::iterator iter = in->begin();
  try {
    decode(snap_id, iter);
  } catch (const buffer::error &err) {
    return -EINVAL;
  }

  CLS_LOG(20, "get_snapshot_namespace snap_id=%" PRIu64, snap_id);

  if (snap_id == CEPH_NOSNAP) {
    return -EINVAL;
  }

  cls_rbd_snap snap;
  string snapshot_key;
  key_from_snap_id(snap_id, &snapshot_key);
  int r = read_key(hctx, snapshot_key, &snap);
  if (r < 0) {
    return r;
  }

  encode(snap.snapshot_namespace, *out);

  return 0;
}

/**
 * Adds a snapshot to an rbd header. Ensures the id and name are unique.
 *
 * Input:
 * @param snap_name name of the snapshot (string)
 * @param snap_id id of the snapshot (uint64_t)
 * @param snap_namespace namespace of the snapshot (cls::rbd::SnapshotNamespaceOnDisk)
 *
 * Output:
 * @returns 0 on success, negative error code on failure.
 * @returns -ESTALE if the input snap_id is less than the image's snap_seq
 * @returns -EEXIST if the id or name are already used by another snapshot
 */
int snapshot_add(cls_method_context_t hctx, bufferlist *in, bufferlist *out)
{
  bufferlist snap_namebl, snap_idbl;
  cls_rbd_snap snap_meta;
  uint64_t snap_limit;

  try {
    bufferlist::iterator iter = in->begin();
    decode(snap_meta.name, iter);
    decode(snap_meta.id, iter);
    if (!iter.end()) {
      decode(snap_meta.snapshot_namespace, iter);
    }
  } catch (const buffer::error &err) {
    return -EINVAL;
  }

  if (boost::get<cls::rbd::UnknownSnapshotNamespace>(
        &snap_meta.snapshot_namespace.snapshot_namespace) != nullptr) {
    CLS_ERR("Unknown snapshot namespace provided");
    return -EINVAL;
  }

  CLS_LOG(20, "snapshot_add name=%s id=%llu", snap_meta.name.c_str(),
	 (unsigned long long)snap_meta.id.val);

  if (snap_meta.id > CEPH_MAXSNAP)
    return -EINVAL;

  uint64_t cur_snap_seq;
  int r = read_key(hctx, "snap_seq", &cur_snap_seq);
  if (r < 0) {
    CLS_ERR("Could not read image's snap_seq off disk: %s", cpp_strerror(r).c_str());
    return r;
  }

  // client lost a race with another snapshot creation.
  // snap_seq must be monotonically increasing.
  if (snap_meta.id < cur_snap_seq)
    return -ESTALE;

  r = read_key(hctx, "size", &snap_meta.image_size);
  if (r < 0) {
    CLS_ERR("Could not read image's size off disk: %s", cpp_strerror(r).c_str());
    return r;
  }
  r = read_key(hctx, "features", &snap_meta.features);
  if (r < 0) {
    CLS_ERR("Could not read image's features off disk: %s", cpp_strerror(r).c_str());
    return r;
  }
  r = read_key(hctx, "flags", &snap_meta.flags);
  if (r < 0 && r != -ENOENT) {
    CLS_ERR("Could not read image's flags off disk: %s", cpp_strerror(r).c_str());
    return r;
  }

  r = read_key(hctx, "snap_limit", &snap_limit);
  if (r == -ENOENT) {
    snap_limit = UINT64_MAX;
  } else if (r < 0) {
    CLS_ERR("Could not read snapshot limit off disk: %s", cpp_strerror(r).c_str());
    return r;
  }

  snap_meta.timestamp = ceph_clock_now();

  int max_read = RBD_MAX_KEYS_READ;
  uint64_t total_read = 0;
  string last_read = RBD_SNAP_KEY_PREFIX;
  bool more;
  do {
    map<string, bufferlist> vals;
    r = cls_cxx_map_get_vals(hctx, last_read, RBD_SNAP_KEY_PREFIX,
			     max_read, &vals, &more);
    if (r < 0)
      return r;

    total_read += vals.size();
    if (total_read >= snap_limit) {
      CLS_ERR("Attempt to create snapshot over limit of %" PRIu64, snap_limit);
      return -EDQUOT;
    }

    for (map<string, bufferlist>::iterator it = vals.begin();
	 it != vals.end(); ++it) {
      cls_rbd_snap old_meta;
      bufferlist::iterator iter = it->second.begin();
      try {
	decode(old_meta, iter);
      } catch (const buffer::error &err) {
	snapid_t snap_id = snap_id_from_key(it->first);
	CLS_ERR("error decoding snapshot metadata for snap_id: %llu",
	        (unsigned long long)snap_id.val);
	return -EIO;
      }
      if ((snap_meta.name == old_meta.name &&
	    snap_meta.snapshot_namespace == old_meta.snapshot_namespace) ||
	  snap_meta.id == old_meta.id) {
	CLS_LOG(20, "snap_name %s or snap_id %llu matches existing snap %s %llu",
		snap_meta.name.c_str(), (unsigned long long)snap_meta.id.val,
		old_meta.name.c_str(), (unsigned long long)old_meta.id.val);
	return -EEXIST;
      }
    }

    if (!vals.empty())
      last_read = vals.rbegin()->first;
  } while (more);

  // snapshot inherits parent, if any
  cls_rbd_parent parent;
  r = read_key(hctx, "parent", &parent);
  if (r < 0 && r != -ENOENT)
    return r;
  if (r == 0) {
    snap_meta.parent = parent;
  }

  bufferlist snap_metabl, snap_seqbl;
  encode(snap_meta, snap_metabl);
  encode(snap_meta.id, snap_seqbl);

  string snapshot_key;
  key_from_snap_id(snap_meta.id, &snapshot_key);
  map<string, bufferlist> vals;
  vals["snap_seq"] = snap_seqbl;
  vals[snapshot_key] = snap_metabl;
  r = cls_cxx_map_set_vals(hctx, &vals);
  if (r < 0) {
    CLS_ERR("error writing snapshot metadata: %s", cpp_strerror(r).c_str());
    return r;
  }

  return 0;
}


/**
 * rename snapshot .
 *
 * Input:
 * @param src_snap_id old snap id of the snapshot (snapid_t)
 * @param dst_snap_name new name of the snapshot (string)
 *
 * Output:
 * @returns 0 on success, negative error code on failure.
 */
int snapshot_rename(cls_method_context_t hctx, bufferlist *in, bufferlist *out)
{
  bufferlist snap_namebl, snap_idbl;
  snapid_t src_snap_id;
  string src_snap_key,dst_snap_name;
  cls_rbd_snap snap_meta;
  int r;

  try {
    bufferlist::iterator iter = in->begin();
    decode(src_snap_id, iter);
    decode(dst_snap_name, iter);
  } catch (const buffer::error &err) {
    return -EINVAL;
  }
  
  CLS_LOG(20, "snapshot_rename id=%llu dst_name=%s", (unsigned long long)src_snap_id.val,
	 dst_snap_name.c_str());

  int max_read = RBD_MAX_KEYS_READ;
  string last_read = RBD_SNAP_KEY_PREFIX;
  bool more;
  do {
    map<string, bufferlist> vals;
    r = cls_cxx_map_get_vals(hctx, last_read, RBD_SNAP_KEY_PREFIX,
			     max_read, &vals, &more);
    if (r < 0)
      return r;

    for (map<string, bufferlist>::iterator it = vals.begin();
	 it != vals.end(); ++it) {
      bufferlist::iterator iter = it->second.begin();
      try {
	decode(snap_meta, iter);
      } catch (const buffer::error &err) {
	CLS_ERR("error decoding snapshot metadata for snap : %s",
	        dst_snap_name.c_str());
	return -EIO;
      }
      if (dst_snap_name == snap_meta.name) {
	CLS_LOG(20, "snap_name %s  matches existing snap with snap id = %llu ",
		dst_snap_name.c_str(), (unsigned long long)snap_meta.id.val);
        return -EEXIST;
      }
    }
    if (!vals.empty())
      last_read = vals.rbegin()->first;
  } while (more);

  key_from_snap_id(src_snap_id, &src_snap_key);
  r = read_key(hctx, src_snap_key, &snap_meta); 
  if (r == -ENOENT) {
    CLS_LOG(20, "cannot find existing snap with snap id = %llu ", (unsigned long long)src_snap_id);
    return r;
  }
  snap_meta.name = dst_snap_name;
  bufferlist snap_metabl;
  encode(snap_meta, snap_metabl);

  r = cls_cxx_map_set_val(hctx, src_snap_key, &snap_metabl);
  if (r < 0) {
    CLS_ERR("error writing snapshot metadata: %s", cpp_strerror(r).c_str());
    return r;
  }

  return 0;
}
/**
 * Removes a snapshot from an rbd header.
 *
 * Input:
 * @param snap_id the id of the snapshot to remove (uint64_t)
 *
 * Output:
 * @returns 0 on success, negative error code on failure
 */
int snapshot_remove(cls_method_context_t hctx, bufferlist *in, bufferlist *out)
{
  snapid_t snap_id;

  try {
    bufferlist::iterator iter = in->begin();
    decode(snap_id, iter);
  } catch (const buffer::error &err) {
    return -EINVAL;
  }

  CLS_LOG(20, "snapshot_remove id=%llu", (unsigned long long)snap_id.val);

  // check if the key exists. we can't rely on remove_key doing this for
  // us, since OMAPRMKEYS returns success if the key is not there.
  // bug or feature? sounds like a bug, since tmap did not have this
  // behavior, but cls_rgw may rely on it...
  cls_rbd_snap snap;
  string snapshot_key;
  key_from_snap_id(snap_id, &snapshot_key);
  int r = read_key(hctx, snapshot_key, &snap);
  if (r == -ENOENT)
    return -ENOENT;

  if (snap.protection_status != RBD_PROTECTION_STATUS_UNPROTECTED)
    return -EBUSY;

  r = cls_cxx_map_remove_key(hctx, snapshot_key);
  if (r < 0) {
    CLS_ERR("error writing snapshot metadata: %s", cpp_strerror(r).c_str());
    return r;
  }

  return 0;
}

/**
 * Returns a uint64_t of all the features supported by this class.
 */
int get_all_features(cls_method_context_t hctx, bufferlist *in, bufferlist *out)
{
  uint64_t all_features = RBD_FEATURES_ALL;
  encode(all_features, *out);
  return 0;
}

/**
 * "Copy up" data from the parent of a clone to the clone's object(s).
 * Used for implementing copy-on-write for a clone image.  Client
 * will pass down a chunk of data that fits completely within one
 * clone block (one object), and is aligned (starts at beginning of block),
 * but may be shorter (for non-full parent blocks).  The class method
 * can't know the object size to validate the requested length,
 * so it just writes the data as given if the child object doesn't
 * already exist, and returns success if it does.
 *
 * Input:
 * @param in bufferlist of data to write
 *
 * Output:
 * @returns 0 on success, or if block already exists in child
 *  negative error code on other error
 */

int copyup(cls_method_context_t hctx, bufferlist *in, bufferlist *out)
{
  // check for existence; if child object exists, just return success
  if (cls_cxx_stat(hctx, NULL, NULL) == 0)
    return 0;
  CLS_LOG(20, "copyup: writing length %d\n", in->length());
  return cls_cxx_write(hctx, 0, in->length(), in);
}


/************************ rbd_id object methods **************************/

/**
 * Input:
 * @param in ignored
 *
 * Output:
 * @param id the id stored in the object
 * @returns 0 on success, negative error code on failure
 */
int get_id(cls_method_context_t hctx, bufferlist *in, bufferlist *out)
{
  uint64_t size;
  int r = cls_cxx_stat(hctx, &size, NULL);
  if (r < 0)
    return r;

  if (size == 0)
    return -ENOENT;

  bufferlist read_bl;
  r = cls_cxx_read(hctx, 0, size, &read_bl);
  if (r < 0) {
    CLS_ERR("get_id: could not read id: %s", cpp_strerror(r).c_str());
    return r;
  }

  string id;
  try {
    bufferlist::iterator iter = read_bl.begin();
    decode(id, iter);
  } catch (const buffer::error &err) {
    return -EIO;
  }

  encode(id, *out);
  return 0;
}

/**
 * Set the id of an image. The object must already exist.
 *
 * Input:
 * @param id the id of the image, as an alpha-numeric string
 *
 * Output:
 * @returns 0 on success, -EEXIST if the atomic create fails,
 *          negative error code on other error
 */
int set_id(cls_method_context_t hctx, bufferlist *in, bufferlist *out)
{
  int r = check_exists(hctx);
  if (r < 0)
    return r;

  string id;
  try {
    bufferlist::iterator iter = in->begin();
    decode(id, iter);
  } catch (const buffer::error &err) {
    return -EINVAL;
  }

  if (!is_valid_id(id)) {
    CLS_ERR("set_id: invalid id '%s'", id.c_str());
    return -EINVAL;
  }

  uint64_t size;
  r = cls_cxx_stat(hctx, &size, NULL);
  if (r < 0)
    return r;
  if (size != 0)
    return -EEXIST;

  CLS_LOG(20, "set_id: id=%s", id.c_str());

  bufferlist write_bl;
  encode(id, write_bl);
  return cls_cxx_write(hctx, 0, write_bl.length(), &write_bl);
}

/*********************** methods for rbd_directory ***********************/

static const string dir_key_for_id(const string &id)
{
  return RBD_DIR_ID_KEY_PREFIX + id;
}

static const string dir_key_for_name(const string &name)
{
  return RBD_DIR_NAME_KEY_PREFIX + name;
}

static const string dir_name_from_key(const string &key)
{
  return key.substr(strlen(RBD_DIR_NAME_KEY_PREFIX));
}

static int dir_add_image_helper(cls_method_context_t hctx,
				const string &name, const string &id,
				bool check_for_unique_id)
{
  if (!name.size() || !is_valid_id(id)) {
    CLS_ERR("dir_add_image_helper: invalid name '%s' or id '%s'",
	    name.c_str(), id.c_str());
    return -EINVAL;
  }

  CLS_LOG(20, "dir_add_image_helper name=%s id=%s", name.c_str(), id.c_str());

  string tmp;
  string name_key = dir_key_for_name(name);
  string id_key = dir_key_for_id(id);
  int r = read_key(hctx, name_key, &tmp);
  if (r != -ENOENT) {
    CLS_LOG(10, "name already exists");
    return -EEXIST;
  }
  r = read_key(hctx, id_key, &tmp);
  if (r != -ENOENT && check_for_unique_id) {
    CLS_LOG(10, "id already exists");
    return -EBADF;
  }
  bufferlist id_bl, name_bl;
  encode(id, id_bl);
  encode(name, name_bl);
  map<string, bufferlist> omap_vals;
  omap_vals[name_key] = id_bl;
  omap_vals[id_key] = name_bl;
  return cls_cxx_map_set_vals(hctx, &omap_vals);
}

static int dir_remove_image_helper(cls_method_context_t hctx,
				   const string &name, const string &id)
{
  CLS_LOG(20, "dir_remove_image_helper name=%s id=%s",
	  name.c_str(), id.c_str());

  string stored_name, stored_id;
  string name_key = dir_key_for_name(name);
  string id_key = dir_key_for_id(id);
  int r = read_key(hctx, name_key, &stored_id);
  if (r < 0) {
    if (r != -ENOENT)
      CLS_ERR("error reading name to id mapping: %s", cpp_strerror(r).c_str());
    return r;
  }
  r = read_key(hctx, id_key, &stored_name);
  if (r < 0) {
    CLS_ERR("error reading id to name mapping: %s", cpp_strerror(r).c_str());
    return r;
  }

  // check if this op raced with a rename
  if (stored_name != name || stored_id != id) {
    CLS_ERR("stored name '%s' and id '%s' do not match args '%s' and '%s'",
	    stored_name.c_str(), stored_id.c_str(), name.c_str(), id.c_str());
    return -ESTALE;
  }

  r = cls_cxx_map_remove_key(hctx, name_key);
  if (r < 0) {
    CLS_ERR("error removing name: %s", cpp_strerror(r).c_str());
    return r;
  }

  r = cls_cxx_map_remove_key(hctx, id_key);
  if (r < 0) {
    CLS_ERR("error removing id: %s", cpp_strerror(r).c_str());
    return r;
  }

  return 0;
}

/**
 * Rename an image in the directory, updating both indexes
 * atomically. This can't be done from the client calling
 * dir_add_image and dir_remove_image in one transaction because the
 * results of the first method are not visibale to later steps.
 *
 * Input:
 * @param src original name of the image
 * @param dest new name of the image
 * @param id the id of the image
 *
 * Output:
 * @returns -ESTALE if src and id do not map to each other
 * @returns -ENOENT if src or id are not in the directory
 * @returns -EEXIST if dest already exists
 * @returns 0 on success, negative error code on failure
 */
int dir_rename_image(cls_method_context_t hctx, bufferlist *in, bufferlist *out)
{
  string src, dest, id;
  try {
    bufferlist::iterator iter = in->begin();
    decode(src, iter);
    decode(dest, iter);
    decode(id, iter);
  } catch (const buffer::error &err) {
    return -EINVAL;
  }

  int r = dir_remove_image_helper(hctx, src, id);
  if (r < 0)
    return r;
  // ignore duplicate id because the result of
  // remove_image_helper is not visible yet
  return dir_add_image_helper(hctx, dest, id, false);
}

/**
 * Get the id of an image given its name.
 *
 * Input:
 * @param name the name of the image
 *
 * Output:
 * @param id the id of the image
 * @returns 0 on success, negative error code on failure
 */
int dir_get_id(cls_method_context_t hctx, bufferlist *in, bufferlist *out)
{
  string name;

  try {
    bufferlist::iterator iter = in->begin();
    decode(name, iter);
  } catch (const buffer::error &err) {
    return -EINVAL;
  }

  CLS_LOG(20, "dir_get_id: name=%s", name.c_str());

  string id;
  int r = read_key(hctx, dir_key_for_name(name), &id);
  if (r < 0) {
    if (r != -ENOENT)
      CLS_ERR("error reading id for name '%s': %s", name.c_str(), cpp_strerror(r).c_str());
    return r;
  }
  encode(id, *out);
  return 0;
}

/**
 * Get the name of an image given its id.
 *
 * Input:
 * @param id the id of the image
 *
 * Output:
 * @param name the name of the image
 * @returns 0 on success, negative error code on failure
 */
int dir_get_name(cls_method_context_t hctx, bufferlist *in, bufferlist *out)
{
  string id;

  try {
    bufferlist::iterator iter = in->begin();
    decode(id, iter);
  } catch (const buffer::error &err) {
    return -EINVAL;
  }

  CLS_LOG(20, "dir_get_name: id=%s", id.c_str());

  string name;
  int r = read_key(hctx, dir_key_for_id(id), &name);
  if (r < 0) {
    CLS_ERR("error reading name for id '%s': %s", id.c_str(), cpp_strerror(r).c_str());
    return r;
  }
  encode(name, *out);
  return 0;
}

/**
 * List the names and ids of the images in the directory, sorted by
 * name.
 *
 * Input:
 * @param start_after which name to begin listing after
 *        (use the empty string to start at the beginning)
 * @param max_return the maximum number of names to list
 *
 * Output:
 * @param images map from name to id of up to max_return images
 * @returns 0 on success, negative error code on failure
 */
int dir_list(cls_method_context_t hctx, bufferlist *in, bufferlist *out)
{
  string start_after;
  uint64_t max_return;

  try {
    bufferlist::iterator iter = in->begin();
    decode(start_after, iter);
    decode(max_return, iter);
  } catch (const buffer::error &err) {
    return -EINVAL;
  }

  int max_read = RBD_MAX_KEYS_READ;
  map<string, string> images;
  string last_read = dir_key_for_name(start_after);
  bool more = true;

  while (more && images.size() < max_return) {
    map<string, bufferlist> vals;
    CLS_LOG(20, "last_read = '%s'", last_read.c_str());
    int r = cls_cxx_map_get_vals(hctx, last_read, RBD_DIR_NAME_KEY_PREFIX,
                                 max_read, &vals, &more);
    if (r < 0) {
      CLS_ERR("error reading directory by name: %s", cpp_strerror(r).c_str());
      return r;
    }

    for (map<string, bufferlist>::iterator it = vals.begin();
	 it != vals.end(); ++it) {
      string id;
      bufferlist::iterator iter = it->second.begin();
      try {
	decode(id, iter);
      } catch (const buffer::error &err) {
	CLS_ERR("could not decode id of image '%s'", it->first.c_str());
	return -EIO;
      }
      CLS_LOG(20, "adding '%s' -> '%s'", dir_name_from_key(it->first).c_str(), id.c_str());
      images[dir_name_from_key(it->first)] = id;
      if (images.size() >= max_return)
	break;
    }
    if (!vals.empty()) {
      last_read = dir_key_for_name(images.rbegin()->first);
    }
  }

  encode(images, *out);

  return 0;
}

/**
 * Add an image to the rbd directory. Creates the directory object if
 * needed, and updates the index from id to name and name to id.
 *
 * Input:
 * @param name the name of the image
 * @param id the id of the image
 *
 * Output:
 * @returns -EEXIST if the image name is already in the directory
 * @returns -EBADF if the image id is already in the directory
 * @returns 0 on success, negative error code on failure
 */
int dir_add_image(cls_method_context_t hctx, bufferlist *in, bufferlist *out)
{
  int r = cls_cxx_create(hctx, false);
  if (r < 0) {
    CLS_ERR("could not create directory: %s", cpp_strerror(r).c_str());
    return r;
  }

  string name, id;
  try {
    bufferlist::iterator iter = in->begin();
    decode(name, iter);
    decode(id, iter);
  } catch (const buffer::error &err) {
    return -EINVAL;
  }

  return dir_add_image_helper(hctx, name, id, true);
}

/**
 * Remove an image from the rbd directory.
 *
 * Input:
 * @param name the name of the image
 * @param id the id of the image
 *
 * Output:
 * @returns -ESTALE if the name and id do not map to each other
 * @returns 0 on success, negative error code on failure
 */
int dir_remove_image(cls_method_context_t hctx, bufferlist *in, bufferlist *out)
{
  string name, id;
  try {
    bufferlist::iterator iter = in->begin();
    decode(name, iter);
    decode(id, iter);
  } catch (const buffer::error &err) {
    return -EINVAL;
  }

  return dir_remove_image_helper(hctx, name, id);
}

int object_map_read(cls_method_context_t hctx, BitVector<2> &object_map)
{
  uint64_t size;
  int r = cls_cxx_stat(hctx, &size, NULL);
  if (r < 0) {
    return r;
  }
  if (size == 0) {
    return -ENOENT;
  }

  bufferlist bl;
  r = cls_cxx_read(hctx, 0, size, &bl);
  if (r < 0) {
   return r;
  }

  try {
    bufferlist::iterator iter = bl.begin();
    decode(object_map, iter);
  } catch (const buffer::error &err) {
    CLS_ERR("failed to decode object map: %s", err.what());
    return -EINVAL;
  }
  return 0;
}

/**
 * Load an rbd image's object map
 *
 * Input:
 * none
 *
 * Output:
 * @param object map bit vector
 * @returns 0 on success, negative error code on failure
 */
int object_map_load(cls_method_context_t hctx, bufferlist *in, bufferlist *out)
{
  BitVector<2> object_map;
  int r = object_map_read(hctx, object_map);
  if (r < 0) {
    return r;
  }

  object_map.set_crc_enabled(false);
  encode(object_map, *out);
  return 0;
}

/**
 * Save an rbd image's object map
 *
 * Input:
 * @param object map bit vector
 *
 * Output:
 * @returns 0 on success, negative error code on failure
 */
int object_map_save(cls_method_context_t hctx, bufferlist *in, bufferlist *out)
{
  BitVector<2> object_map;
  try {
    bufferlist::iterator iter = in->begin();
    decode(object_map, iter);
  } catch (const buffer::error &err) {
    return -EINVAL;
  }

  object_map.set_crc_enabled(true);

  bufferlist bl;
  encode(object_map, bl);
  CLS_LOG(20, "object_map_save: object size=%" PRIu64 ", byte size=%u",
	  object_map.size(), bl.length());
  return cls_cxx_write_full(hctx, &bl);
}

/**
 * Resize an rbd image's object map
 *
 * Input:
 * @param object_count the max number of objects in the image
 * @param default_state the default state of newly created objects
 *
 * Output:
 * @returns 0 on success, negative error code on failure
 */
int object_map_resize(cls_method_context_t hctx, bufferlist *in, bufferlist *out)
{
  uint64_t object_count;
  uint8_t default_state;
  try {
    bufferlist::iterator iter = in->begin();
    decode(object_count, iter);
    decode(default_state, iter);
  } catch (const buffer::error &err) {
    return -EINVAL;
  }

  // protect against excessive memory requirements
  if (object_count > cls::rbd::MAX_OBJECT_MAP_OBJECT_COUNT) {
    CLS_ERR("object map too large: %" PRIu64, object_count);
    return -EINVAL;
  }

  BitVector<2> object_map;
  int r = object_map_read(hctx, object_map);
  if ((r < 0) && (r != -ENOENT)) {
    return r;
  }

  size_t orig_object_map_size = object_map.size();
  if (object_count < orig_object_map_size) {
    for (uint64_t i = object_count + 1; i < orig_object_map_size; ++i) {
      if (object_map[i] != default_state) {
	CLS_ERR("object map indicates object still exists: %" PRIu64, i);
	return -ESTALE;
      }
    }
    object_map.resize(object_count);
  } else if (object_count > orig_object_map_size) {
    object_map.resize(object_count);
    for (uint64_t i = orig_object_map_size; i < object_count; ++i) {
      object_map[i] = default_state;
    }
  }

  bufferlist map;
  encode(object_map, map);
  CLS_LOG(20, "object_map_resize: object size=%" PRIu64 ", byte size=%u",
	  object_count, map.length());
  return cls_cxx_write_full(hctx, &map);
}

/**
 * Update an rbd image's object map
 *
 * Input:
 * @param start_object_no the start object iterator
 * @param end_object_no the end object iterator
 * @param new_object_state the new object state
 * @param current_object_state optional current object state filter
 *
 * Output:
 * @returns 0 on success, negative error code on failure
 */
int object_map_update(cls_method_context_t hctx, bufferlist *in, bufferlist *out)
{
  uint64_t start_object_no;
  uint64_t end_object_no;
  uint8_t new_object_state;
  boost::optional<uint8_t> current_object_state;
  try {
    bufferlist::iterator iter = in->begin();
    decode(start_object_no, iter);
    decode(end_object_no, iter);
    decode(new_object_state, iter);
    decode(current_object_state, iter);
  } catch (const buffer::error &err) {
    CLS_ERR("failed to decode message");
    return -EINVAL;
  }

  uint64_t size;
  int r = cls_cxx_stat(hctx, &size, NULL);
  if (r < 0) {
    return r;
  }

  BitVector<2> object_map;
  bufferlist header_bl;
  r = cls_cxx_read2(hctx, 0, object_map.get_header_length(), &header_bl,
                    CEPH_OSD_OP_FLAG_FADVISE_WILLNEED);
  if (r < 0) {
    CLS_ERR("object map header read failed");
    return r;
  }

  try {
    bufferlist::iterator it = header_bl.begin();
    object_map.decode_header(it);
  } catch (const buffer::error &err) {
    CLS_ERR("failed to decode object map header: %s", err.what());
    return -EINVAL;
  }

  bufferlist footer_bl;
  r = cls_cxx_read2(hctx, object_map.get_footer_offset(),
		    size - object_map.get_footer_offset(), &footer_bl,
                    CEPH_OSD_OP_FLAG_FADVISE_WILLNEED);
  if (r < 0) {
    CLS_ERR("object map footer read failed");
    return r;
  }

  try {
    bufferlist::iterator it = footer_bl.begin();
    object_map.decode_footer(it);
  } catch (const buffer::error &err) {
    CLS_ERR("failed to decode object map footer: %s", err.what());
  }

  if (start_object_no >= end_object_no || end_object_no > object_map.size()) {
    return -ERANGE;
  }

  uint64_t byte_offset;
  uint64_t byte_length;
  object_map.get_data_extents(start_object_no,
			      end_object_no - start_object_no,
			      &byte_offset, &byte_length);

  bufferlist data_bl;
  r = cls_cxx_read2(hctx, object_map.get_header_length() + byte_offset,
		    byte_length, &data_bl, CEPH_OSD_OP_FLAG_FADVISE_WILLNEED);
  if (r < 0) {
    CLS_ERR("object map data read failed");
    return r;
  }

  try {
    bufferlist::iterator it = data_bl.begin();
    object_map.decode_data(it, byte_offset);
  } catch (const buffer::error &err) {
    CLS_ERR("failed to decode data chunk [%" PRIu64 "]: %s",
	    byte_offset, err.what());
    return -EINVAL;
  }

  bool updated = false;
  auto it = object_map.begin() + start_object_no;
  auto end_it = object_map.begin() + end_object_no;
  for (; it != end_it; ++it) {
    uint8_t state = *it;
    if ((!current_object_state || state == *current_object_state ||
        (*current_object_state == OBJECT_EXISTS &&
         state == OBJECT_EXISTS_CLEAN)) && state != new_object_state) {
      *it = new_object_state;
      updated = true;
    }
  }

  if (updated) {
    CLS_LOG(20, "object_map_update: %" PRIu64 "~%" PRIu64 " -> %" PRIu64,
	    byte_offset, byte_length,
	    object_map.get_header_length() + byte_offset);

    bufferlist data_bl;
    object_map.encode_data(data_bl, byte_offset, byte_length);
    r = cls_cxx_write2(hctx, object_map.get_header_length() + byte_offset,
		       data_bl.length(), &data_bl,
                       CEPH_OSD_OP_FLAG_FADVISE_WILLNEED);
    if (r < 0) {
      CLS_ERR("failed to write object map header: %s", cpp_strerror(r).c_str());
      return r;
    }

    footer_bl.clear();
    object_map.encode_footer(footer_bl);
    r = cls_cxx_write2(hctx, object_map.get_footer_offset(), footer_bl.length(),
		       &footer_bl, CEPH_OSD_OP_FLAG_FADVISE_WILLNEED);
    if (r < 0) {
      CLS_ERR("failed to write object map footer: %s", cpp_strerror(r).c_str());
      return r;
    }
  } else {
    CLS_LOG(20, "object_map_update: no update necessary");
  }

  return 0;
}

/**
 * Mark all _EXISTS objects as _EXISTS_CLEAN so future writes to the
 * image HEAD can be tracked.
 *
 * Input:
 * none
 *
 * Output:
 * @returns 0 on success, negative error code on failure
 */
int object_map_snap_add(cls_method_context_t hctx, bufferlist *in,
                        bufferlist *out)
{
  BitVector<2> object_map;
  int r = object_map_read(hctx, object_map);
  if (r < 0) {
    return r;
  }

  bool updated = false;
  for (uint64_t i = 0; i < object_map.size(); ++i) {
    if (object_map[i] == OBJECT_EXISTS) {
      object_map[i] = OBJECT_EXISTS_CLEAN;
      updated = true;
    }
  }

  if (updated) {
    bufferlist bl;
    encode(object_map, bl);
    r = cls_cxx_write_full(hctx, &bl);
  }
  return r;
}

/**
 * Mark all _EXISTS_CLEAN objects as _EXISTS in the current object map
 * if the provided snapshot object map object is marked as _EXISTS.
 *
 * Input:
 * @param snapshot object map bit vector
 *
 * Output:
 * @returns 0 on success, negative error code on failure
 */
int object_map_snap_remove(cls_method_context_t hctx, bufferlist *in,
                           bufferlist *out)
{
  BitVector<2> src_object_map;
  try {
    bufferlist::iterator iter = in->begin();
    decode(src_object_map, iter);
  } catch (const buffer::error &err) {
    return -EINVAL;
  }

  BitVector<2> dst_object_map;
  int r = object_map_read(hctx, dst_object_map);
  if (r < 0) {
    return r;
  }

  bool updated = false;
  for (uint64_t i = 0; i < dst_object_map.size(); ++i) {
    if (dst_object_map[i] == OBJECT_EXISTS_CLEAN &&
        (i >= src_object_map.size() || src_object_map[i] == OBJECT_EXISTS)) {
      dst_object_map[i] = OBJECT_EXISTS;
      updated = true;
    }
  }

  if (updated) {
    bufferlist bl;
    encode(dst_object_map, bl);
    r = cls_cxx_write_full(hctx, &bl);
  }
  return r;
}

static const string metadata_key_for_name(const string &name)
{
  return RBD_METADATA_KEY_PREFIX + name;
}

static const string metadata_name_from_key(const string &key)
{
  return key.substr(strlen(RBD_METADATA_KEY_PREFIX));
}

/**
 * Input:
 * @param start_after which name to begin listing after
 *        (use the empty string to start at the beginning)
 * @param max_return the maximum number of names to list

 * Output:
 * @param value
 * @returns 0 on success, negative error code on failure
 */
int metadata_list(cls_method_context_t hctx, bufferlist *in, bufferlist *out)
{
  string start_after;
  uint64_t max_return;

  try {
    bufferlist::iterator iter = in->begin();
    decode(start_after, iter);
    decode(max_return, iter);
  } catch (const buffer::error &err) {
    return -EINVAL;
  }

  // TODO remove implicit support for zero during the N-release
  if (max_return == 0) {
    max_return = RBD_MAX_KEYS_READ;
  }

  map<string, bufferlist> data;
  string last_read = metadata_key_for_name(start_after);
  bool more = true;

  while (more && data.size() < max_return) {
    map<string, bufferlist> raw_data;
    int max_read = MIN(RBD_MAX_KEYS_READ, max_return - data.size());
    int r = cls_cxx_map_get_vals(hctx, last_read, RBD_METADATA_KEY_PREFIX,
                                 max_read, &raw_data, &more);
    if (r < 0) {
      CLS_ERR("failed to read the vals off of disk: %s", cpp_strerror(r).c_str());
      return r;
    }

    for (auto& kv : raw_data) {
      data[metadata_name_from_key(kv.first)].swap(kv.second);
    }

    if (!raw_data.empty()) {
      last_read = raw_data.rbegin()->first;
    }
  }

  encode(data, *out);
  return 0;
}

/**
 * Input:
 * @param data <map(key, value)>
 *
 * Output:
 * @returns 0 on success, negative error code on failure
 */
int metadata_set(cls_method_context_t hctx, bufferlist *in, bufferlist *out)
{
  map<string, bufferlist> data, raw_data;

  bufferlist::iterator iter = in->begin();
  try {
    decode(data, iter);
  } catch (const buffer::error &err) {
    return -EINVAL;
  }

  for (map<string, bufferlist>::iterator it = data.begin();
       it != data.end(); ++it) {
    CLS_LOG(20, "metdata_set key=%s value=%.*s", it->first.c_str(),
	    it->second.length(), it->second.c_str());
    raw_data[metadata_key_for_name(it->first)].swap(it->second);
  }
  int r = cls_cxx_map_set_vals(hctx, &raw_data);
  if (r < 0) {
    CLS_ERR("error writing metadata: %s", cpp_strerror(r).c_str());
    return r;
  }

  return 0;
}

/**
 * Input:
 * @param key
 *
 * Output:
 * @returns 0 on success, negative error code on failure
 */
int metadata_remove(cls_method_context_t hctx, bufferlist *in, bufferlist *out)
{
  string key;

  bufferlist::iterator iter = in->begin();
  try {
    decode(key, iter);
  } catch (const buffer::error &err) {
    return -EINVAL;
  }

  CLS_LOG(20, "metdata_remove key=%s", key.c_str());

  int r = cls_cxx_map_remove_key(hctx, metadata_key_for_name(key));
  if (r < 0) {
    CLS_ERR("error remove metadata: %s", cpp_strerror(r).c_str());
    return r;
  }

  return 0;
}

/**
 * Input:
 * @param key
 *
 * Output:
 * @param metadata value associated with the key
 * @returns 0 on success, negative error code on failure
 */
int metadata_get(cls_method_context_t hctx, bufferlist *in, bufferlist *out)
{
  string key;
  bufferlist value;

  bufferlist::iterator iter = in->begin();
  try {
    decode(key, iter);
  } catch (const buffer::error &err) {
    return -EINVAL;
  }

  CLS_LOG(20, "metdata_get key=%s", key.c_str());

  int r = cls_cxx_map_get_val(hctx, metadata_key_for_name(key), &value);
  if (r < 0) {
    CLS_ERR("error get metadata: %s", cpp_strerror(r).c_str());
    return r;
  }

  encode(value, *out);
  return 0;
}

int snapshot_get_limit(cls_method_context_t hctx, bufferlist *in,
		       bufferlist *out)
{
  uint64_t snap_limit;
  int r = read_key(hctx, "snap_limit", &snap_limit);
  if (r == -ENOENT) {
    snap_limit = UINT64_MAX;
  } else if (r < 0) {
    CLS_ERR("error retrieving snapshot limit: %s", cpp_strerror(r).c_str());
    return r;
  }

  CLS_LOG(20, "read snapshot limit %" PRIu64, snap_limit);
  encode(snap_limit, *out);

  return 0;
}

int snapshot_set_limit(cls_method_context_t hctx, bufferlist *in,
		       bufferlist *out)
{
  int rc;
  uint64_t new_limit;
  bufferlist bl;
  size_t snap_count = 0;

  try {
    bufferlist::iterator iter = in->begin();
    decode(new_limit, iter);
  } catch (const buffer::error &err) {
    return -EINVAL;
  }

  if (new_limit == UINT64_MAX) {
    CLS_LOG(20, "remove snapshot limit\n");
    rc = cls_cxx_map_remove_key(hctx, "snap_limit");
    return rc;
  }

  //try to read header as v1 format
  rc = snap_read_header(hctx, bl);

  // error when reading header
  if (rc < 0 && rc != -EINVAL) {
    return rc;
  } else if (rc >= 0) {
    // success, the image is v1 format
    struct rbd_obj_header_ondisk *header;
    header = (struct rbd_obj_header_ondisk *)bl.c_str();
    snap_count = header->snap_count;
  } else {
    // else, the image is v2 format
    int max_read = RBD_MAX_KEYS_READ;
    string last_read = RBD_SNAP_KEY_PREFIX;
    bool more;

    do {
      set<string> keys;
      rc = cls_cxx_map_get_keys(hctx, last_read, max_read, &keys, &more);
      if (rc < 0) {
        CLS_ERR("error retrieving snapshots: %s", cpp_strerror(rc).c_str());
        return rc;
      }
      for (auto& key : keys) {
        if (key.find(RBD_SNAP_KEY_PREFIX) != 0)
          break;
        snap_count++;
      }
      if (!keys.empty())
        last_read = *(keys.rbegin());
    } while (more);
  }

  if (new_limit < snap_count) {
    rc = -ERANGE;
    CLS_LOG(10, "snapshot limit is less than the number of snapshots.\n");
  } else {
    CLS_LOG(20, "set snapshot limit to %" PRIu64 "\n", new_limit);
    bl.clear();
    encode(new_limit, bl);
    rc = cls_cxx_map_set_val(hctx, "snap_limit", &bl);
  }

  return rc;
}


/****************************** Old format *******************************/

int old_snapshots_list(cls_method_context_t hctx, bufferlist *in, bufferlist *out)
{
  bufferlist bl;
  struct rbd_obj_header_ondisk *header;
  int rc = snap_read_header(hctx, bl);
  if (rc < 0)
    return rc;

  header = (struct rbd_obj_header_ondisk *)bl.c_str();
  bufferptr p(header->snap_names_len);
  char *buf = (char *)header;
  char *name = buf + sizeof(*header) + header->snap_count * sizeof(struct rbd_obj_snap_ondisk);
  char *end = name + header->snap_names_len;
  memcpy(p.c_str(),
         buf + sizeof(*header) + header->snap_count * sizeof(struct rbd_obj_snap_ondisk),
         header->snap_names_len);

  encode(header->snap_seq, *out);
  encode(header->snap_count, *out);

  for (unsigned i = 0; i < header->snap_count; i++) {
    string s = name;
    encode(header->snaps[i].id, *out);
    encode(header->snaps[i].image_size, *out);
    encode(s, *out);

    name += strlen(name) + 1;
    if (name > end)
      return -EIO;
  }

  return 0;
}

int old_snapshot_add(cls_method_context_t hctx, bufferlist *in, bufferlist *out)
{
  bufferlist bl;
  struct rbd_obj_header_ondisk *header;
  bufferlist newbl;
  bufferptr header_bp(sizeof(*header));
  struct rbd_obj_snap_ondisk *new_snaps;

  int rc = snap_read_header(hctx, bl);
  if (rc < 0)
    return rc;

  header = (struct rbd_obj_header_ondisk *)bl.c_str();

  int snaps_id_ofs = sizeof(*header);
  int names_ofs = snaps_id_ofs + sizeof(*new_snaps) * header->snap_count;
  const char *snap_name;
  const char *snap_names = ((char *)header) + names_ofs;
  const char *end = snap_names + header->snap_names_len;
  bufferlist::iterator iter = in->begin();
  string s;
  uint64_t snap_id;

  try {
    decode(s, iter);
    decode(snap_id, iter);
  } catch (const buffer::error &err) {
    return -EINVAL;
  }
  snap_name = s.c_str();

  if (header->snap_seq > snap_id)
    return -ESTALE;

  uint64_t snap_limit;
  rc = read_key(hctx, "snap_limit", &snap_limit);
  if (rc == -ENOENT) {
    snap_limit = UINT64_MAX;
  } else if (rc < 0) {
    return rc;
  }

  if (header->snap_count >= snap_limit)
    return -EDQUOT;

  const char *cur_snap_name;
  for (cur_snap_name = snap_names; cur_snap_name < end; cur_snap_name += strlen(cur_snap_name) + 1) {
    if (strncmp(cur_snap_name, snap_name, end - cur_snap_name) == 0)
      return -EEXIST;
  }
  if (cur_snap_name > end)
    return -EIO;

  int snap_name_len = strlen(snap_name);

  bufferptr new_names_bp(header->snap_names_len + snap_name_len + 1);
  bufferptr new_snaps_bp(sizeof(*new_snaps) * (header->snap_count + 1));

  /* copy snap names and append to new snap name */
  char *new_snap_names = new_names_bp.c_str();
  strcpy(new_snap_names, snap_name);
  memcpy(new_snap_names + snap_name_len + 1, snap_names, header->snap_names_len);

  /* append new snap id */
  new_snaps = (struct rbd_obj_snap_ondisk *)new_snaps_bp.c_str();
  memcpy(new_snaps + 1, header->snaps, sizeof(*new_snaps) * header->snap_count);

  header->snap_count = header->snap_count + 1;
  header->snap_names_len = header->snap_names_len + snap_name_len + 1;
  header->snap_seq = snap_id;

  new_snaps[0].id = snap_id;
  new_snaps[0].image_size = header->image_size;

  memcpy(header_bp.c_str(), header, sizeof(*header));

  newbl.push_back(header_bp);
  newbl.push_back(new_snaps_bp);
  newbl.push_back(new_names_bp);

  rc = cls_cxx_write_full(hctx, &newbl);
  if (rc < 0)
    return rc;

  return 0;
}

int old_snapshot_remove(cls_method_context_t hctx, bufferlist *in, bufferlist *out)
{
  bufferlist bl;
  struct rbd_obj_header_ondisk *header;
  bufferlist newbl;
  bufferptr header_bp(sizeof(*header));

  int rc = snap_read_header(hctx, bl);
  if (rc < 0)
    return rc;

  header = (struct rbd_obj_header_ondisk *)bl.c_str();

  int snaps_id_ofs = sizeof(*header);
  int names_ofs = snaps_id_ofs + sizeof(struct rbd_obj_snap_ondisk) * header->snap_count;
  const char *snap_name;
  const char *snap_names = ((char *)header) + names_ofs;
  const char *orig_names = snap_names;
  const char *end = snap_names + header->snap_names_len;
  bufferlist::iterator iter = in->begin();
  string s;
  unsigned i;
  bool found = false;
  struct rbd_obj_snap_ondisk snap;

  try {
    decode(s, iter);
  } catch (const buffer::error &err) {
    return -EINVAL;
  }
  snap_name = s.c_str();

  for (i = 0; snap_names < end; i++) {
    if (strcmp(snap_names, snap_name) == 0) {
      snap = header->snaps[i];
      found = true;
      break;
    }
    snap_names += strlen(snap_names) + 1;
  }
  if (!found) {
    CLS_ERR("couldn't find snap %s\n", snap_name);
    return -ENOENT;
  }

  header->snap_names_len  = header->snap_names_len - (s.length() + 1);
  header->snap_count = header->snap_count - 1;

  bufferptr new_names_bp(header->snap_names_len);
  bufferptr new_snaps_bp(sizeof(header->snaps[0]) * header->snap_count);

  memcpy(header_bp.c_str(), header, sizeof(*header));
  newbl.push_back(header_bp);

  if (header->snap_count) {
    int snaps_len = 0;
    int names_len = 0;
    CLS_LOG(20, "i=%u\n", i);
    if (i > 0) {
      snaps_len = sizeof(header->snaps[0]) * i;
      names_len =  snap_names - orig_names;
      memcpy(new_snaps_bp.c_str(), header->snaps, snaps_len);
      memcpy(new_names_bp.c_str(), orig_names, names_len);
    }
    snap_names += s.length() + 1;

    if (i < header->snap_count) {
      memcpy(new_snaps_bp.c_str() + snaps_len,
             header->snaps + i + 1,
             sizeof(header->snaps[0]) * (header->snap_count - i));
      memcpy(new_names_bp.c_str() + names_len, snap_names , end - snap_names);
    }
    newbl.push_back(new_snaps_bp);
    newbl.push_back(new_names_bp);
  }

  rc = cls_cxx_write_full(hctx, &newbl);
  if (rc < 0)
    return rc;

  return 0;
}

/**
 * rename snapshot of old format.
 *
 * Input:
 * @param src_snap_id old snap id of the snapshot (snapid_t)
 * @param dst_snap_name new name of the snapshot (string)
 *
 * Output:
 * @returns 0 on success, negative error code on failure.
*/
int old_snapshot_rename(cls_method_context_t hctx, bufferlist *in, bufferlist *out)
{
  bufferlist bl;
  struct rbd_obj_header_ondisk *header;
  bufferlist newbl;
  bufferptr header_bp(sizeof(*header));
  snapid_t src_snap_id;
  const char *dst_snap_name;
  string dst;

  int rc = snap_read_header(hctx, bl);
  if (rc < 0)
    return rc;

  header = (struct rbd_obj_header_ondisk *)bl.c_str();

  int snaps_id_ofs = sizeof(*header);
  int names_ofs = snaps_id_ofs + sizeof(rbd_obj_snap_ondisk) * header->snap_count;
  const char *snap_names = ((char *)header) + names_ofs;
  const char *orig_names = snap_names;
  const char *end = snap_names + header->snap_names_len;
  bufferlist::iterator iter = in->begin();
  unsigned i;
  bool found = false;

  try {
    decode(src_snap_id, iter);
    decode(dst, iter);
  } catch (const buffer::error &err) {
    return -EINVAL;
  }
  dst_snap_name = dst.c_str();

  const char *cur_snap_name;
  for (cur_snap_name = snap_names; cur_snap_name < end; 
    cur_snap_name += strlen(cur_snap_name) + 1) {
    if (strcmp(cur_snap_name, dst_snap_name) == 0)
      return -EEXIST;
  }
  if (cur_snap_name > end)
    return -EIO;
  for (i = 0; i < header->snap_count; i++) {
    if (src_snap_id == header->snaps[i].id) {
      found = true;
      break;
    }
    snap_names += strlen(snap_names) + 1;
  }
  if (!found) {
    CLS_ERR("couldn't find snap %llu\n", (unsigned long long)src_snap_id.val);
    return -ENOENT;
  }
  
  CLS_LOG(20, "rename snap with snap id %llu to dest name %s", (unsigned long long)src_snap_id.val, dst_snap_name);
  header->snap_names_len  = header->snap_names_len - strlen(snap_names) + dst.length();

  bufferptr new_names_bp(header->snap_names_len);
  bufferptr new_snaps_bp(sizeof(header->snaps[0]) * header->snap_count);

  if (header->snap_count) {
    int names_len = 0;
    CLS_LOG(20, "i=%u\n", i);
    if (i > 0) {
      names_len =  snap_names - orig_names;
      memcpy(new_names_bp.c_str(), orig_names, names_len);
    }
    strcpy(new_names_bp.c_str() + names_len, dst_snap_name);
    names_len += strlen(dst_snap_name) + 1;
    snap_names += strlen(snap_names) + 1;
    if (i < header->snap_count) {
      memcpy(new_names_bp.c_str() + names_len, snap_names , end - snap_names);
    }
    memcpy(new_snaps_bp.c_str(), header->snaps, sizeof(header->snaps[0]) * header->snap_count);
  }

  memcpy(header_bp.c_str(), header, sizeof(*header));
  newbl.push_back(header_bp);
  newbl.push_back(new_snaps_bp);
  newbl.push_back(new_names_bp);

  rc = cls_cxx_write_full(hctx, &newbl);
  if (rc < 0)
    return rc;
  return 0;
}


namespace mirror {

static const std::string UUID("mirror_uuid");
static const std::string MODE("mirror_mode");
static const std::string PEER_KEY_PREFIX("mirror_peer_");
static const std::string IMAGE_KEY_PREFIX("image_");
static const std::string GLOBAL_KEY_PREFIX("global_");
static const std::string STATUS_GLOBAL_KEY_PREFIX("status_global_");
static const std::string INSTANCE_KEY_PREFIX("instance_");
static const std::string MIRROR_IMAGE_MAP_KEY_PREFIX("image_map_");

std::string peer_key(const std::string &uuid) {
  return PEER_KEY_PREFIX + uuid;
}

std::string image_key(const string &image_id) {
  return IMAGE_KEY_PREFIX + image_id;
}

std::string global_key(const string &global_id) {
  return GLOBAL_KEY_PREFIX + global_id;
}

std::string status_global_key(const string &global_id) {
  return STATUS_GLOBAL_KEY_PREFIX + global_id;
}

std::string instance_key(const string &instance_id) {
  return INSTANCE_KEY_PREFIX + instance_id;
}

std::string mirror_image_map_key(const string& global_image_id) {
  return MIRROR_IMAGE_MAP_KEY_PREFIX + global_image_id;
}

int uuid_get(cls_method_context_t hctx, std::string *mirror_uuid) {
  bufferlist mirror_uuid_bl;
  int r = cls_cxx_map_get_val(hctx, mirror::UUID, &mirror_uuid_bl);
  if (r < 0) {
    if (r != -ENOENT) {
      CLS_ERR("error reading mirror uuid: %s", cpp_strerror(r).c_str());
    }
    return r;
  }

  *mirror_uuid = std::string(mirror_uuid_bl.c_str(), mirror_uuid_bl.length());
  return 0;
}

int list_watchers(cls_method_context_t hctx,
                  std::set<entity_inst_t> *entities) {
  obj_list_watch_response_t watchers;
  int r = cls_cxx_list_watchers(hctx, &watchers);
  if (r < 0 && r != -ENOENT) {
    CLS_ERR("error listing watchers: '%s'", cpp_strerror(r).c_str());
    return r;
  }

  entities->clear();
  for (auto &w : watchers.entries) {
    entities->emplace(w.name, w.addr);
  }
  return 0;
}

int read_peers(cls_method_context_t hctx,
               std::vector<cls::rbd::MirrorPeer> *peers) {
  std::string last_read = PEER_KEY_PREFIX;
  int max_read = RBD_MAX_KEYS_READ;
  bool more = true;
  while (more) {
    std::map<std::string, bufferlist> vals;
    int r = cls_cxx_map_get_vals(hctx, last_read, PEER_KEY_PREFIX.c_str(),
                                 max_read, &vals, &more);
    if (r < 0) {
      CLS_ERR("error reading peers: %s", cpp_strerror(r).c_str());
      return r;
    }

    for (auto &it : vals) {
      try {
        bufferlist::iterator bl_it = it.second.begin();
        cls::rbd::MirrorPeer peer;
	decode(peer, bl_it);
        peers->push_back(peer);
      } catch (const buffer::error &err) {
	CLS_ERR("could not decode peer '%s'", it.first.c_str());
	return -EIO;
      }
    }

    if (!vals.empty()) {
      last_read = vals.rbegin()->first;
    }
  }
  return 0;
}

int read_peer(cls_method_context_t hctx, const std::string &id,
              cls::rbd::MirrorPeer *peer) {
  bufferlist bl;
  int r = cls_cxx_map_get_val(hctx, peer_key(id), &bl);
  if (r < 0) {
    CLS_ERR("error reading peer '%s': %s", id.c_str(),
            cpp_strerror(r).c_str());
    return r;
  }

  try {
    bufferlist::iterator bl_it = bl.begin();
    decode(*peer, bl_it);
  } catch (const buffer::error &err) {
    CLS_ERR("could not decode peer '%s'", id.c_str());
    return -EIO;
  }
  return 0;
}

int write_peer(cls_method_context_t hctx, const std::string &id,
               const cls::rbd::MirrorPeer &peer) {
  bufferlist bl;
  encode(peer, bl);

  int r = cls_cxx_map_set_val(hctx, peer_key(id), &bl);
  if (r < 0) {
    CLS_ERR("error writing peer '%s': %s", id.c_str(),
            cpp_strerror(r).c_str());
    return r;
  }
  return 0;
}

int image_get(cls_method_context_t hctx, const string &image_id,
	      cls::rbd::MirrorImage *mirror_image) {
  bufferlist bl;
  int r = cls_cxx_map_get_val(hctx, image_key(image_id), &bl);
  if (r < 0) {
    if (r != -ENOENT) {
      CLS_ERR("error reading mirrored image '%s': '%s'", image_id.c_str(),
	      cpp_strerror(r).c_str());
    }
    return r;
  }

  try {
    bufferlist::iterator it = bl.begin();
    decode(*mirror_image, it);
  } catch (const buffer::error &err) {
    CLS_ERR("could not decode mirrored image '%s'", image_id.c_str());
    return -EIO;
  }

  return 0;
}

int image_set(cls_method_context_t hctx, const string &image_id,
	      const cls::rbd::MirrorImage &mirror_image) {
  bufferlist bl;
  encode(mirror_image, bl);

  cls::rbd::MirrorImage existing_mirror_image;
  int r = image_get(hctx, image_id, &existing_mirror_image);
  if (r == -ENOENT) {
    // make sure global id doesn't already exist
    std::string global_id_key = global_key(mirror_image.global_image_id);
    std::string image_id;
    r = read_key(hctx, global_id_key, &image_id);
    if (r >= 0) {
      return -EEXIST;
    } else if (r != -ENOENT) {
      CLS_ERR("error reading global image id: '%s': '%s'", image_id.c_str(),
              cpp_strerror(r).c_str());
      return r;
    }

    // make sure this was not a race for disabling
    if (mirror_image.state == cls::rbd::MIRROR_IMAGE_STATE_DISABLING) {
      CLS_ERR("image '%s' is already disabled", image_id.c_str());
      return r;
    }
  } else if (r < 0) {
    CLS_ERR("error reading mirrored image '%s': '%s'", image_id.c_str(),
	    cpp_strerror(r).c_str());
    return r;
  } else if (existing_mirror_image.global_image_id !=
                mirror_image.global_image_id) {
    // cannot change the global id
    return -EINVAL;
  }

  r = cls_cxx_map_set_val(hctx, image_key(image_id), &bl);
  if (r < 0) {
    CLS_ERR("error adding mirrored image '%s': %s", image_id.c_str(),
            cpp_strerror(r).c_str());
    return r;
  }

  bufferlist image_id_bl;
  encode(image_id, image_id_bl);
  r = cls_cxx_map_set_val(hctx, global_key(mirror_image.global_image_id),
                          &image_id_bl);
  if (r < 0) {
    CLS_ERR("error adding global id for image '%s': %s", image_id.c_str(),
            cpp_strerror(r).c_str());
    return r;
  }
  return 0;
}

int image_remove(cls_method_context_t hctx, const string &image_id) {
  bufferlist bl;
  cls::rbd::MirrorImage mirror_image;
  int r = image_get(hctx, image_id, &mirror_image);
  if (r < 0) {
    if (r != -ENOENT) {
      CLS_ERR("error reading mirrored image '%s': '%s'", image_id.c_str(),
	      cpp_strerror(r).c_str());
    }
    return r;
  }

  if (mirror_image.state != cls::rbd::MIRROR_IMAGE_STATE_DISABLING) {
    return -EBUSY;
  }

  r = cls_cxx_map_remove_key(hctx, image_key(image_id));
  if (r < 0) {
    CLS_ERR("error removing mirrored image '%s': %s", image_id.c_str(),
            cpp_strerror(r).c_str());
    return r;
  }

  r = cls_cxx_map_remove_key(hctx, global_key(mirror_image.global_image_id));
  if (r < 0 && r != -ENOENT) {
    CLS_ERR("error removing global id for image '%s': %s", image_id.c_str(),
           cpp_strerror(r).c_str());
    return r;
  }

  r = cls_cxx_map_remove_key(hctx,
                             status_global_key(mirror_image.global_image_id));
  if (r < 0 && r != -ENOENT) {
    CLS_ERR("error removing global status for image '%s': %s", image_id.c_str(),
           cpp_strerror(r).c_str());
    return r;
  }

  return 0;
}

struct MirrorImageStatusOnDisk : cls::rbd::MirrorImageStatus {
  entity_inst_t origin;

  MirrorImageStatusOnDisk() {
  }
  MirrorImageStatusOnDisk(const cls::rbd::MirrorImageStatus &status) :
    cls::rbd::MirrorImageStatus(status) {
  }

  void encode_meta(bufferlist &bl, uint64_t features) const {
    ENCODE_START(1, 1, bl);
    encode(origin, bl, features);
    ENCODE_FINISH(bl);
  }

  void encode(bufferlist &bl, uint64_t features) const {
    encode_meta(bl, features);
    cls::rbd::MirrorImageStatus::encode(bl);
  }

  void decode_meta(bufferlist::iterator &it) {
    DECODE_START(1, it);
    decode(origin, it);
    DECODE_FINISH(it);
  }

  void decode(bufferlist::iterator &it) {
    decode_meta(it);
    cls::rbd::MirrorImageStatus::decode(it);
  }
};
WRITE_CLASS_ENCODER_FEATURES(MirrorImageStatusOnDisk)

int image_status_set(cls_method_context_t hctx, const string &global_image_id,
		     const cls::rbd::MirrorImageStatus &status) {
  MirrorImageStatusOnDisk ondisk_status(status);
  ondisk_status.up = false;
  ondisk_status.last_update = ceph_clock_now();

  int r = cls_get_request_origin(hctx, &ondisk_status.origin);
  assert(r == 0);

  bufferlist bl;
  encode(ondisk_status, bl, cls_get_features(hctx));

  r = cls_cxx_map_set_val(hctx, status_global_key(global_image_id), &bl);
  if (r < 0) {
    CLS_ERR("error setting status for mirrored image, global id '%s': %s",
	    global_image_id.c_str(), cpp_strerror(r).c_str());
    return r;
  }
  return 0;
}

int image_status_remove(cls_method_context_t hctx,
			const string &global_image_id) {

  int r = cls_cxx_map_remove_key(hctx, status_global_key(global_image_id));
  if (r < 0) {
    CLS_ERR("error removing status for mirrored image, global id '%s': %s",
	    global_image_id.c_str(), cpp_strerror(r).c_str());
    return r;
  }
  return 0;
}

int image_status_get(cls_method_context_t hctx, const string &global_image_id,
                     const std::set<entity_inst_t> &watchers,
		     cls::rbd::MirrorImageStatus *status) {

  bufferlist bl;
  int r = cls_cxx_map_get_val(hctx, status_global_key(global_image_id), &bl);
  if (r < 0) {
    if (r != -ENOENT) {
      CLS_ERR("error reading status for mirrored image, global id '%s': '%s'",
	      global_image_id.c_str(), cpp_strerror(r).c_str());
    }
    return r;
  }

  MirrorImageStatusOnDisk ondisk_status;
  try {
    bufferlist::iterator it = bl.begin();
    decode(ondisk_status, it);
  } catch (const buffer::error &err) {
    CLS_ERR("could not decode status for mirrored image, global id '%s'",
	    global_image_id.c_str());
    return -EIO;
  }


  *status = static_cast<cls::rbd::MirrorImageStatus>(ondisk_status);
  status->up = (watchers.find(ondisk_status.origin) != watchers.end());
  return 0;
}

int image_status_list(cls_method_context_t hctx,
	const std::string &start_after, uint64_t max_return,
	map<std::string, cls::rbd::MirrorImage> *mirror_images,
        map<std::string, cls::rbd::MirrorImageStatus> *mirror_statuses) {
  std::string last_read = image_key(start_after);
  int max_read = RBD_MAX_KEYS_READ;
  bool more = true;

  std::set<entity_inst_t> watchers;
  int r = list_watchers(hctx, &watchers);
  if (r < 0) {
    return r;
  }

  while (more && mirror_images->size() < max_return) {
    std::map<std::string, bufferlist> vals;
    CLS_LOG(20, "last_read = '%s'", last_read.c_str());
    r = cls_cxx_map_get_vals(hctx, last_read, IMAGE_KEY_PREFIX, max_read, &vals,
                             &more);
    if (r < 0) {
      CLS_ERR("error reading mirror image directory by name: %s",
              cpp_strerror(r).c_str());
      return r;
    }

    for (auto it = vals.begin(); it != vals.end() &&
	   mirror_images->size() < max_return; ++it) {
      const std::string &image_id = it->first.substr(IMAGE_KEY_PREFIX.size());
      cls::rbd::MirrorImage mirror_image;
      bufferlist::iterator iter = it->second.begin();
      try {
	decode(mirror_image, iter);
      } catch (const buffer::error &err) {
	CLS_ERR("could not decode mirror image payload of image '%s'",
                image_id.c_str());
	return -EIO;
      }

      (*mirror_images)[image_id] = mirror_image;

      cls::rbd::MirrorImageStatus status;
      int r1 = image_status_get(hctx, mirror_image.global_image_id, watchers,
                                &status);
      if (r1 < 0) {
	continue;
      }

      (*mirror_statuses)[image_id] = status;
    }
    if (!vals.empty()) {
      last_read = image_key(mirror_images->rbegin()->first);
    }
  }

  return 0;
}

int image_status_get_summary(cls_method_context_t hctx,
	std::map<cls::rbd::MirrorImageStatusState, int> *states) {
  std::set<entity_inst_t> watchers;
  int r = list_watchers(hctx, &watchers);
  if (r < 0) {
    return r;
  }

  states->clear();

  string last_read = IMAGE_KEY_PREFIX;
  int max_read = RBD_MAX_KEYS_READ;
  bool more = true;
  while (more) {
    map<string, bufferlist> vals;
    r = cls_cxx_map_get_vals(hctx, last_read, IMAGE_KEY_PREFIX,
			     max_read, &vals, &more);
    if (r < 0) {
      CLS_ERR("error reading mirrored images: %s", cpp_strerror(r).c_str());
      return r;
    }

    for (auto &list_it : vals) {
      const string &key = list_it.first;

      if (0 != key.compare(0, IMAGE_KEY_PREFIX.size(), IMAGE_KEY_PREFIX)) {
	break;
      }

      cls::rbd::MirrorImage mirror_image;
      bufferlist::iterator iter = list_it.second.begin();
      try {
	decode(mirror_image, iter);
      } catch (const buffer::error &err) {
	CLS_ERR("could not decode mirror image payload for key '%s'",
                key.c_str());
	return -EIO;
      }

      cls::rbd::MirrorImageStatus status;
      image_status_get(hctx, mirror_image.global_image_id, watchers, &status);

      cls::rbd::MirrorImageStatusState state = status.up ? status.state :
	cls::rbd::MIRROR_IMAGE_STATUS_STATE_UNKNOWN;
      (*states)[state]++;
    }

    if (!vals.empty()) {
      last_read = vals.rbegin()->first;
    }
  }

  return 0;
}

int image_status_remove_down(cls_method_context_t hctx) {
  std::set<entity_inst_t> watchers;
  int r = list_watchers(hctx, &watchers);
  if (r < 0) {
    return r;
  }

  string last_read = STATUS_GLOBAL_KEY_PREFIX;
  int max_read = RBD_MAX_KEYS_READ;
  bool more = true;
  while (more) {
    map<string, bufferlist> vals;
    r = cls_cxx_map_get_vals(hctx, last_read, STATUS_GLOBAL_KEY_PREFIX,
			     max_read, &vals, &more);
    if (r < 0) {
      CLS_ERR("error reading mirrored images: %s", cpp_strerror(r).c_str());
      return r;
    }

    for (auto &list_it : vals) {
      const string &key = list_it.first;

      if (0 != key.compare(0, STATUS_GLOBAL_KEY_PREFIX.size(),
			   STATUS_GLOBAL_KEY_PREFIX)) {
	break;
      }

      MirrorImageStatusOnDisk status;
      try {
	bufferlist::iterator it = list_it.second.begin();
	status.decode_meta(it);
      } catch (const buffer::error &err) {
	CLS_ERR("could not decode status metadata for mirrored image '%s'",
		key.c_str());
	return -EIO;
      }

      if (watchers.find(status.origin) == watchers.end()) {
	CLS_LOG(20, "removing stale status object for key %s",
		key.c_str());
	int r1 = cls_cxx_map_remove_key(hctx, key);
	if (r1 < 0) {
	  CLS_ERR("error removing stale status for key '%s': %s",
		  key.c_str(), cpp_strerror(r1).c_str());
	  return r1;
	}
      }
    }

    if (!vals.empty()) {
      last_read = vals.rbegin()->first;
    }
  }

  return 0;
}

int instances_list(cls_method_context_t hctx,
                   std::vector<std::string> *instance_ids) {
  std::string last_read = INSTANCE_KEY_PREFIX;
  int max_read = RBD_MAX_KEYS_READ;
  bool more = true;
  while (more) {
    std::map<std::string, bufferlist> vals;
    int r = cls_cxx_map_get_vals(hctx, last_read, INSTANCE_KEY_PREFIX.c_str(),
                                 max_read, &vals, &more);
    if (r < 0) {
      if (r != -ENOENT) {
	CLS_ERR("error reading mirror instances: %s", cpp_strerror(r).c_str());
      }
      return r;
    }

    for (auto &it : vals) {
      instance_ids->push_back(it.first.substr(INSTANCE_KEY_PREFIX.size()));
    }

    if (!vals.empty()) {
      last_read = vals.rbegin()->first;
    }
  }
  return 0;
}

int instances_add(cls_method_context_t hctx, const string &instance_id) {
  bufferlist bl;

  int r = cls_cxx_map_set_val(hctx, instance_key(instance_id), &bl);
  if (r < 0) {
    CLS_ERR("error setting mirror instance %s: %s", instance_id.c_str(),
            cpp_strerror(r).c_str());
    return r;
  }
  return 0;
}

int instances_remove(cls_method_context_t hctx, const string &instance_id) {

  int r = cls_cxx_map_remove_key(hctx, instance_key(instance_id));
  if (r < 0) {
    CLS_ERR("error removing mirror instance %s: %s", instance_id.c_str(),
            cpp_strerror(r).c_str());
    return r;
  }
  return 0;
}

int mirror_image_map_list(cls_method_context_t hctx,
                          const std::string &start_after,
                          uint64_t max_return,
                          std::map<std::string, cls::rbd::MirrorImageMap> *image_mapping) {
  bool more = true;
  std::string last_read = mirror_image_map_key(start_after);

  while (more && image_mapping->size() < max_return) {
    std::map<std::string, bufferlist> vals;
    CLS_LOG(20, "last read: '%s'", last_read.c_str());

    int max_read = MIN(RBD_MAX_KEYS_READ, max_return - image_mapping->size());
    int r = cls_cxx_map_get_vals(hctx, last_read, MIRROR_IMAGE_MAP_KEY_PREFIX,
                                 max_read, &vals, &more);
    if (r < 0) {
      CLS_ERR("error reading image map: %s", cpp_strerror(r).c_str());
      return r;
    }

    if (vals.empty()) {
      return 0;
    }

    for (auto it = vals.begin(); it != vals.end(); ++it) {
      const std::string &global_image_id =
        it->first.substr(MIRROR_IMAGE_MAP_KEY_PREFIX.size());

      cls::rbd::MirrorImageMap mirror_image_map;
      bufferlist::iterator iter = it->second.begin();
      try {
        decode(mirror_image_map, iter);
      } catch (const buffer::error &err) {
        CLS_ERR("could not decode image map payload: %s", cpp_strerror(r).c_str());
        return -EINVAL;
      }

      image_mapping->insert(std::make_pair(global_image_id, mirror_image_map));
    }

    if (!vals.empty()) {
      last_read = mirror_image_map_key(vals.rbegin()->first);
    }
  }

  return 0;
}

} // namespace mirror

/**
 * Input:
 * none
 *
 * Output:
 * @param uuid (std::string)
 * @returns 0 on success, negative error code on failure
 */
int mirror_uuid_get(cls_method_context_t hctx, bufferlist *in,
                    bufferlist *out) {
  std::string mirror_uuid;
  int r = mirror::uuid_get(hctx, &mirror_uuid);
  if (r < 0) {
    return r;
  }

  encode(mirror_uuid, *out);
  return 0;
}

/**
 * Input:
 * @param mirror_uuid (std::string)
 *
 * Output:
 * @returns 0 on success, negative error code on failure
 */
int mirror_uuid_set(cls_method_context_t hctx, bufferlist *in,
                    bufferlist *out) {
  std::string mirror_uuid;
  try {
    bufferlist::iterator bl_it = in->begin();
    decode(mirror_uuid, bl_it);
  } catch (const buffer::error &err) {
    return -EINVAL;
  }

  if (mirror_uuid.empty()) {
    CLS_ERR("cannot set empty mirror uuid");
    return -EINVAL;
  }

  uint32_t mirror_mode;
  int r = read_key(hctx, mirror::MODE, &mirror_mode);
  if (r < 0 && r != -ENOENT) {
    return r;
  } else if (r == 0 && mirror_mode != cls::rbd::MIRROR_MODE_DISABLED) {
    CLS_ERR("cannot set mirror uuid while mirroring enabled");
    return -EINVAL;
  }

  bufferlist mirror_uuid_bl;
  mirror_uuid_bl.append(mirror_uuid);
  r = cls_cxx_map_set_val(hctx, mirror::UUID, &mirror_uuid_bl);
  if (r < 0) {
    CLS_ERR("failed to set mirror uuid");
    return r;
  }
  return 0;
}

/**
 * Input:
 * none
 *
 * Output:
 * @param cls::rbd::MirrorMode (uint32_t)
 * @returns 0 on success, negative error code on failure
 */
int mirror_mode_get(cls_method_context_t hctx, bufferlist *in,
                    bufferlist *out) {
  uint32_t mirror_mode_decode;
  int r = read_key(hctx, mirror::MODE, &mirror_mode_decode);
  if (r < 0) {
    return r;
  }

  encode(mirror_mode_decode, *out);
  return 0;
}

/**
 * Input:
 * @param mirror_mode (cls::rbd::MirrorMode) (uint32_t)
 *
 * Output:
 * @returns 0 on success, negative error code on failure
 */
int mirror_mode_set(cls_method_context_t hctx, bufferlist *in,
                    bufferlist *out) {
  uint32_t mirror_mode_decode;
  try {
    bufferlist::iterator bl_it = in->begin();
    decode(mirror_mode_decode, bl_it);
  } catch (const buffer::error &err) {
    return -EINVAL;
  }

  bool enabled;
  switch (static_cast<cls::rbd::MirrorMode>(mirror_mode_decode)) {
  case cls::rbd::MIRROR_MODE_DISABLED:
    enabled = false;
    break;
  case cls::rbd::MIRROR_MODE_IMAGE:
  case cls::rbd::MIRROR_MODE_POOL:
    enabled = true;
    break;
  default:
    CLS_ERR("invalid mirror mode: %d", mirror_mode_decode);
    return -EINVAL;
  }

  int r;
  if (enabled) {
    std::string mirror_uuid;
    r = mirror::uuid_get(hctx, &mirror_uuid);
    if (r == -ENOENT) {
      return -EINVAL;
    } else if (r < 0) {
      return r;
    }

    bufferlist bl;
    encode(mirror_mode_decode, bl);

    r = cls_cxx_map_set_val(hctx, mirror::MODE, &bl);
    if (r < 0) {
      CLS_ERR("error enabling mirroring: %s", cpp_strerror(r).c_str());
      return r;
    }
  } else {
    std::vector<cls::rbd::MirrorPeer> peers;
    r = mirror::read_peers(hctx, &peers);
    if (r < 0 && r != -ENOENT) {
      return r;
    }

    if (!peers.empty()) {
      CLS_ERR("mirroring peers still registered");
      return -EBUSY;
    }

    r = remove_key(hctx, mirror::MODE);
    if (r < 0) {
      return r;
    }

    r = remove_key(hctx, mirror::UUID);
    if (r < 0) {
      return r;
    }
  }
  return 0;
}

/**
 * Input:
 * none
 *
 * Output:
 * @param std::vector<cls::rbd::MirrorPeer>: collection of peers
 * @returns 0 on success, negative error code on failure
 */
int mirror_peer_list(cls_method_context_t hctx, bufferlist *in,
                     bufferlist *out) {
  std::vector<cls::rbd::MirrorPeer> peers;
  int r = mirror::read_peers(hctx, &peers);
  if (r < 0 && r != -ENOENT) {
    return r;
  }

  encode(peers, *out);
  return 0;
}

/**
 * Input:
 * @param mirror_peer (cls::rbd::MirrorPeer)
 *
 * Output:
 * @returns 0 on success, negative error code on failure
 */
int mirror_peer_add(cls_method_context_t hctx, bufferlist *in,
                    bufferlist *out) {
  cls::rbd::MirrorPeer mirror_peer;
  try {
    bufferlist::iterator it = in->begin();
    decode(mirror_peer, it);
  } catch (const buffer::error &err) {
    return -EINVAL;
  }

  uint32_t mirror_mode_decode;
  int r = read_key(hctx, mirror::MODE, &mirror_mode_decode);
  if (r < 0 && r != -ENOENT) {
    return r;
  } else if (r == -ENOENT ||
             mirror_mode_decode == cls::rbd::MIRROR_MODE_DISABLED) {
    CLS_ERR("mirroring must be enabled on the pool");
    return -EINVAL;
  } else if (!mirror_peer.is_valid()) {
    CLS_ERR("mirror peer is not valid");
    return -EINVAL;
  }

  std::string mirror_uuid;
  r = mirror::uuid_get(hctx, &mirror_uuid);
  if (r < 0) {
    CLS_ERR("error retrieving mirroring uuid: %s", cpp_strerror(r).c_str());
    return r;
  } else if (mirror_peer.uuid == mirror_uuid) {
    CLS_ERR("peer uuid '%s' matches pool mirroring uuid",
            mirror_uuid.c_str());
    return -EINVAL;
  }

  std::vector<cls::rbd::MirrorPeer> peers;
  r = mirror::read_peers(hctx, &peers);
  if (r < 0 && r != -ENOENT) {
    return r;
  }

  for (auto const &peer : peers) {
    if (peer.uuid == mirror_peer.uuid) {
      CLS_ERR("peer uuid '%s' already exists",
              peer.uuid.c_str());
      return -ESTALE;
    } else if (peer.cluster_name == mirror_peer.cluster_name &&
               (peer.pool_id == -1 || mirror_peer.pool_id == -1 ||
                peer.pool_id == mirror_peer.pool_id)) {
      CLS_ERR("peer cluster name '%s' already exists",
              peer.cluster_name.c_str());
      return -EEXIST;
    }
  }

  bufferlist bl;
  encode(mirror_peer, bl);
  r = cls_cxx_map_set_val(hctx, mirror::peer_key(mirror_peer.uuid),
                          &bl);
  if (r < 0) {
    CLS_ERR("error adding peer: %s", cpp_strerror(r).c_str());
    return r;
  }
  return 0;
}

/**
 * Input:
 * @param uuid (std::string)
 *
 * Output:
 * @returns 0 on success, negative error code on failure
 */
int mirror_peer_remove(cls_method_context_t hctx, bufferlist *in,
                       bufferlist *out) {
  std::string uuid;
  try {
    bufferlist::iterator it = in->begin();
    decode(uuid, it);
  } catch (const buffer::error &err) {
    return -EINVAL;
  }

  int r = cls_cxx_map_remove_key(hctx, mirror::peer_key(uuid));
  if (r < 0 && r != -ENOENT) {
    CLS_ERR("error removing peer: %s", cpp_strerror(r).c_str());
    return r;
  }
  return 0;
}

/**
 * Input:
 * @param uuid (std::string)
 * @param client_name (std::string)
 *
 * Output:
 * @returns 0 on success, negative error code on failure
 */
int mirror_peer_set_client(cls_method_context_t hctx, bufferlist *in,
                           bufferlist *out) {
  std::string uuid;
  std::string client_name;
  try {
    bufferlist::iterator it = in->begin();
    decode(uuid, it);
    decode(client_name, it);
  } catch (const buffer::error &err) {
    return -EINVAL;
  }

  cls::rbd::MirrorPeer peer;
  int r = mirror::read_peer(hctx, uuid, &peer);
  if (r < 0) {
    return r;
  }

  peer.client_name = client_name;
  r = mirror::write_peer(hctx, uuid, peer);
  if (r < 0) {
    return r;
  }
  return 0;
}

/**
 * Input:
 * @param uuid (std::string)
 * @param cluster_name (std::string)
 *
 * Output:
 * @returns 0 on success, negative error code on failure
 */
int mirror_peer_set_cluster(cls_method_context_t hctx, bufferlist *in,
                            bufferlist *out) {
  std::string uuid;
  std::string cluster_name;
  try {
    bufferlist::iterator it = in->begin();
    decode(uuid, it);
    decode(cluster_name, it);
  } catch (const buffer::error &err) {
    return -EINVAL;
  }

  cls::rbd::MirrorPeer peer;
  int r = mirror::read_peer(hctx, uuid, &peer);
  if (r < 0) {
    return r;
  }

  peer.cluster_name = cluster_name;
  r = mirror::write_peer(hctx, uuid, peer);
  if (r < 0) {
    return r;
  }
  return 0;
}

/**
 * Input:
 * @param start_after which name to begin listing after
 *        (use the empty string to start at the beginning)
 * @param max_return the maximum number of names to list
 *
 * Output:
 * @param std::map<std::string, std::string>: local id to global id map
 * @returns 0 on success, negative error code on failure
 */
int mirror_image_list(cls_method_context_t hctx, bufferlist *in,
		     bufferlist *out) {
  std::string start_after;
  uint64_t max_return;
  try {
    bufferlist::iterator iter = in->begin();
    decode(start_after, iter);
    decode(max_return, iter);
  } catch (const buffer::error &err) {
    return -EINVAL;
  }

  int max_read = RBD_MAX_KEYS_READ;
  bool more = true;
  std::map<std::string, std::string> mirror_images;
  std::string last_read = mirror::image_key(start_after);

  while (more && mirror_images.size() < max_return) {
    std::map<std::string, bufferlist> vals;
    CLS_LOG(20, "last_read = '%s'", last_read.c_str());
    int r = cls_cxx_map_get_vals(hctx, last_read, mirror::IMAGE_KEY_PREFIX,
                                 max_read, &vals, &more);
    if (r < 0) {
      CLS_ERR("error reading mirror image directory by name: %s",
              cpp_strerror(r).c_str());
      return r;
    }

    for (auto it = vals.begin(); it != vals.end(); ++it) {
      const std::string &image_id =
        it->first.substr(mirror::IMAGE_KEY_PREFIX.size());
      cls::rbd::MirrorImage mirror_image;
      bufferlist::iterator iter = it->second.begin();
      try {
	decode(mirror_image, iter);
      } catch (const buffer::error &err) {
	CLS_ERR("could not decode mirror image payload of image '%s'",
                image_id.c_str());
	return -EIO;
      }

      mirror_images[image_id] = mirror_image.global_image_id;
      if (mirror_images.size() >= max_return) {
	break;
      }
    }
    if (!vals.empty()) {
      last_read = mirror::image_key(mirror_images.rbegin()->first);
    }
  }

  encode(mirror_images, *out);
  return 0;
}

/**
 * Input:
 * @param global_id (std::string)
 *
 * Output:
 * @param std::string - image id
 * @returns 0 on success, negative error code on failure
 */
int mirror_image_get_image_id(cls_method_context_t hctx, bufferlist *in,
                              bufferlist *out) {
  std::string global_id;
  try {
    bufferlist::iterator it = in->begin();
    decode(global_id, it);
  } catch (const buffer::error &err) {
    return -EINVAL;
  }

  std::string image_id;
  int r = read_key(hctx, mirror::global_key(global_id), &image_id);
  if (r < 0) {
    CLS_ERR("error retrieving image id for global id '%s': %s",
            global_id.c_str(), cpp_strerror(r).c_str());
    return r;
  }

  encode(image_id, *out);
  return 0;
}

/**
 * Input:
 * @param image_id (std::string)
 *
 * Output:
 * @param cls::rbd::MirrorImage - metadata associated with the image_id
 * @returns 0 on success, negative error code on failure
 */
int mirror_image_get(cls_method_context_t hctx, bufferlist *in,
		     bufferlist *out) {
  string image_id;
  try {
    bufferlist::iterator it = in->begin();
    decode(image_id, it);
  } catch (const buffer::error &err) {
    return -EINVAL;
  }

  cls::rbd::MirrorImage mirror_image;
  int r = mirror::image_get(hctx, image_id, &mirror_image);
  if (r < 0) {
    return r;
  }

  encode(mirror_image, *out);
  return 0;
}

/**
 * Input:
 * @param image_id (std::string)
 * @param mirror_image (cls::rbd::MirrorImage)
 *
 * Output:
 * @returns 0 on success, negative error code on failure
 * @returns -EEXIST if there's an existing image_id with a different global_image_id
 */
int mirror_image_set(cls_method_context_t hctx, bufferlist *in,
		     bufferlist *out) {
  string image_id;
  cls::rbd::MirrorImage mirror_image;
  try {
    bufferlist::iterator it = in->begin();
    decode(image_id, it);
    decode(mirror_image, it);
  } catch (const buffer::error &err) {
    return -EINVAL;
  }

  int r = mirror::image_set(hctx, image_id, mirror_image);
  if (r < 0) {
    return r;
  }
  return 0;
}

/**
 * Input:
 * @param image_id (std::string)
 *
 * Output:
 * @returns 0 on success, negative error code on failure
 */
int mirror_image_remove(cls_method_context_t hctx, bufferlist *in,
			bufferlist *out) {
  string image_id;
  try {
    bufferlist::iterator it = in->begin();
    decode(image_id, it);
  } catch (const buffer::error &err) {
    return -EINVAL;
  }

  int r = mirror::image_remove(hctx, image_id);
  if (r < 0) {
    return r;
  }
  return 0;
}

/**
 * Input:
 * @param global_image_id (std::string)
 * @param status (cls::rbd::MirrorImageStatus)
 *
 * Output:
 * @returns 0 on success, negative error code on failure
 */
int mirror_image_status_set(cls_method_context_t hctx, bufferlist *in,
			    bufferlist *out) {
  string global_image_id;
  cls::rbd::MirrorImageStatus status;
  try {
    bufferlist::iterator it = in->begin();
    decode(global_image_id, it);
    decode(status, it);
  } catch (const buffer::error &err) {
    return -EINVAL;
  }

  int r = mirror::image_status_set(hctx, global_image_id, status);
  if (r < 0) {
    return r;
  }
  return 0;
}

/**
 * Input:
 * @param global_image_id (std::string)
 *
 * Output:
 * @returns 0 on success, negative error code on failure
 */
int mirror_image_status_remove(cls_method_context_t hctx, bufferlist *in,
			       bufferlist *out) {
  string global_image_id;
  try {
    bufferlist::iterator it = in->begin();
    decode(global_image_id, it);
  } catch (const buffer::error &err) {
    return -EINVAL;
  }

  int r = mirror::image_status_remove(hctx, global_image_id);
  if (r < 0) {
    return r;
  }
  return 0;
}

/**
 * Input:
 * @param global_image_id (std::string)
 *
 * Output:
 * @param cls::rbd::MirrorImageStatus - metadata associated with the global_image_id
 * @returns 0 on success, negative error code on failure
 */
int mirror_image_status_get(cls_method_context_t hctx, bufferlist *in,
			    bufferlist *out) {
  string global_image_id;
  try {
    bufferlist::iterator it = in->begin();
    decode(global_image_id, it);
  } catch (const buffer::error &err) {
    return -EINVAL;
  }

  std::set<entity_inst_t> watchers;
  int r = mirror::list_watchers(hctx, &watchers);
  if (r < 0) {
    return r;
  }

  cls::rbd::MirrorImageStatus status;
  r = mirror::image_status_get(hctx, global_image_id, watchers, &status);
  if (r < 0) {
    return r;
  }

  encode(status, *out);
  return 0;
}

/**
 * Input:
 * @param start_after which name to begin listing after
 *        (use the empty string to start at the beginning)
 * @param max_return the maximum number of names to list
 *
 * Output:
 * @param std::map<std::string, cls::rbd::MirrorImage>: image id to image map
 * @param std::map<std::string, cls::rbd::MirrorImageStatus>: image it to status map
 * @returns 0 on success, negative error code on failure
 */
int mirror_image_status_list(cls_method_context_t hctx, bufferlist *in,
			     bufferlist *out) {
  std::string start_after;
  uint64_t max_return;
  try {
    bufferlist::iterator iter = in->begin();
    decode(start_after, iter);
    decode(max_return, iter);
  } catch (const buffer::error &err) {
    return -EINVAL;
  }

  map<std::string, cls::rbd::MirrorImage> images;
  map<std::string, cls::rbd::MirrorImageStatus> statuses;
  int r = mirror::image_status_list(hctx, start_after, max_return, &images,
				    &statuses);
  if (r < 0) {
    return r;
  }

  encode(images, *out);
  encode(statuses, *out);
  return 0;
}

/**
 * Input:
 * none
 *
 * Output:
 * @param std::map<cls::rbd::MirrorImageStatusState, int>: states counts
 * @returns 0 on success, negative error code on failure
 */
int mirror_image_status_get_summary(cls_method_context_t hctx, bufferlist *in,
				    bufferlist *out) {
  std::map<cls::rbd::MirrorImageStatusState, int> states;

  int r = mirror::image_status_get_summary(hctx, &states);
  if (r < 0) {
    return r;
  }

  encode(states, *out);
  return 0;
}

/**
 * Input:
 * none
 *
 * Output:
 * @returns 0 on success, negative error code on failure
 */
int mirror_image_status_remove_down(cls_method_context_t hctx, bufferlist *in,
				    bufferlist *out) {
  int r = mirror::image_status_remove_down(hctx);
  if (r < 0) {
    return r;
  }
  return 0;
}

/**
 * Input:
 * none
 *
 * Output:
 * @param std::vector<std::string>: instance ids
 * @returns 0 on success, negative error code on failure
 */
int mirror_instances_list(cls_method_context_t hctx, bufferlist *in,
                          bufferlist *out) {
  std::vector<std::string> instance_ids;

  int r = mirror::instances_list(hctx, &instance_ids);
  if (r < 0) {
    return r;
  }

  encode(instance_ids, *out);
  return 0;
}

/**
 * Input:
 * @param instance_id (std::string)
 *
 * Output:
 * @returns 0 on success, negative error code on failure
 */
int mirror_instances_add(cls_method_context_t hctx, bufferlist *in,
                         bufferlist *out) {
  std::string instance_id;
  try {
    bufferlist::iterator iter = in->begin();
    decode(instance_id, iter);
  } catch (const buffer::error &err) {
    return -EINVAL;
  }

  int r = mirror::instances_add(hctx, instance_id);
  if (r < 0) {
    return r;
  }
  return 0;
}

/**
 * Input:
 * @param instance_id (std::string)
 *
 * Output:
 * @returns 0 on success, negative error code on failure
 */
int mirror_instances_remove(cls_method_context_t hctx, bufferlist *in,
                            bufferlist *out) {
  std::string instance_id;
  try {
    bufferlist::iterator iter = in->begin();
    decode(instance_id, iter);
  } catch (const buffer::error &err) {
    return -EINVAL;
  }

  int r = mirror::instances_remove(hctx, instance_id);
  if (r < 0) {
    return r;
  }
  return 0;
}

/**
 * Input:
 * @param start_after: key to start after
 * @param max_return: max return items
 *
 * Output:
 * @param std::map<std::string, cls::rbd::MirrorImageMap>: image mapping
 * @returns 0 on success, negative error code on failure
 */
int mirror_image_map_list(cls_method_context_t hctx, bufferlist *in,
                          bufferlist *out) {
  std::string start_after;
  uint64_t max_return;
  try {
    bufferlist::iterator it = in->begin();
    decode(start_after, it);
    decode(max_return, it);
  } catch (const buffer::error &err) {
    return -EINVAL;
  }

  std::map<std::string, cls::rbd::MirrorImageMap> image_mapping;
  int r = mirror::mirror_image_map_list(hctx, start_after, max_return, &image_mapping);
  if (r < 0) {
    return r;
  }

  encode(image_mapping, *out);
  return 0;
}

/**
 * Input:
 * @param global_image_id: global image id
 * @param image_map: image map
 *
 * Output:
 * @returns 0 on success, negative error code on failure
 */
int mirror_image_map_update(cls_method_context_t hctx, bufferlist *in,
                            bufferlist *out) {
  std::string global_image_id;
  cls::rbd::MirrorImageMap image_map;

  try {
    bufferlist::iterator it = in->begin();
    decode(global_image_id, it);
    decode(image_map, it);
  } catch (const buffer::error &err) {
    return -EINVAL;
  }

  bufferlist bl;
  encode(image_map, bl);

  const std::string key = mirror::mirror_image_map_key(global_image_id);
  int r = cls_cxx_map_set_val(hctx, key, &bl);
  if (r < 0) {
    CLS_ERR("error updating image map %s: %s", key.c_str(),
            cpp_strerror(r).c_str());
    return r;
  }

  return 0;
}

/**
 * Input:
 * @param global_image_id: global image id
 *
 * Output:
 * @returns 0 on success, negative error code on failure
 */
int mirror_image_map_remove(cls_method_context_t hctx, bufferlist *in,
                            bufferlist *out) {
  std::string global_image_id;

  try {
    bufferlist::iterator it = in->begin();
    decode(global_image_id, it);
  } catch (const buffer::error &err) {
    return -EINVAL;
  }

  const std::string key = mirror::mirror_image_map_key(global_image_id);
  int r = cls_cxx_map_remove_key(hctx, key);
  if (r < 0 && r != -ENOENT) {
    CLS_ERR("error removing image map %s: %s", key.c_str(),
            cpp_strerror(r).c_str());
    return r;
  }

  return 0;
}

/**
<<<<<<< HEAD
=======
 * Initialize the header with basic metadata.
 * Everything is stored as key/value pairs as omaps in the header object.
 *
 * Input:
 * none
 *
 * Output:
 * @return 0 on success, negative error code on failure
 */
int group_create(cls_method_context_t hctx, bufferlist *in, bufferlist *out)
{
  bufferlist snap_seqbl;
  uint64_t snap_seq = 0;
  encode(snap_seq, snap_seqbl);
  int r = cls_cxx_map_set_val(hctx, GROUP_SNAP_SEQ, &snap_seqbl);
  if (r < 0)
    return r;

  return 0;
}

/**
>>>>>>> 8da07089
 * List consistency groups from the directory.
 *
 * Input:
 * @param start_after (std::string)
 * @param max_return (int64_t)
 *
 * Output:
 * @param map of consistency groups (name, id)
 * @return 0 on success, negative error code on failure
 */
int group_dir_list(cls_method_context_t hctx, bufferlist *in, bufferlist *out)
{
  string start_after;
  uint64_t max_return;

  try {
    bufferlist::iterator iter = in->begin();
    decode(start_after, iter);
    decode(max_return, iter);
  } catch (const buffer::error &err) {
    return -EINVAL;
  }

  int max_read = RBD_MAX_KEYS_READ;
  bool more = true;
  map<string, string> groups;
  string last_read = dir_key_for_name(start_after);

  while (more && groups.size() < max_return) {
    map<string, bufferlist> vals;
    CLS_LOG(20, "last_read = '%s'", last_read.c_str());
    int r = cls_cxx_map_get_vals(hctx, last_read, RBD_DIR_NAME_KEY_PREFIX,
                                 max_read, &vals, &more);
    if (r < 0) {
      CLS_ERR("error reading directory by name: %s", cpp_strerror(r).c_str());
      return r;
    }

    for (pair<string, bufferlist> val: vals) {
      string id;
      bufferlist::iterator iter = val.second.begin();
      try {
	decode(id, iter);
      } catch (const buffer::error &err) {
	CLS_ERR("could not decode id of consistency group '%s'", val.first.c_str());
	return -EIO;
      }
      CLS_LOG(20, "adding '%s' -> '%s'", dir_name_from_key(val.first).c_str(), id.c_str());
      groups[dir_name_from_key(val.first)] = id;
      if (groups.size() >= max_return)
	break;
    }
    if (!vals.empty()) {
      last_read = dir_key_for_name(groups.rbegin()->first);
    }
  }

  encode(groups, *out);

  return 0;
}

/**
 * Add a consistency group to the directory.
 *
 * Input:
 * @param name (std::string)
 * @param id (std::string)
 *
 * Output:
 * @return 0 on success, negative error code on failure
 */
int group_dir_add(cls_method_context_t hctx, bufferlist *in, bufferlist *out)
{
  int r = cls_cxx_create(hctx, false);

  if (r < 0) {
    CLS_ERR("could not create consistency group directory: %s",
	    cpp_strerror(r).c_str());
    return r;
  }

  string name, id;
  try {
    bufferlist::iterator iter = in->begin();
    decode(name, iter);
    decode(id, iter);
  } catch (const buffer::error &err) {
    return -EINVAL;
  }

  if (!name.size() || !is_valid_id(id)) {
    CLS_ERR("invalid consistency group name '%s' or id '%s'",
	    name.c_str(), id.c_str());
    return -EINVAL;
  }

  CLS_LOG(20, "group_dir_add name=%s id=%s", name.c_str(), id.c_str());

  string tmp;
  string name_key = dir_key_for_name(name);
  string id_key = dir_key_for_id(id);
  r = read_key(hctx, name_key, &tmp);
  if (r != -ENOENT) {
    CLS_LOG(10, "name already exists");
    return -EEXIST;
  }
  r = read_key(hctx, id_key, &tmp);
  if (r != -ENOENT) {
    CLS_LOG(10, "id already exists");
    return -EBADF;
  }
  bufferlist id_bl, name_bl;
  encode(id, id_bl);
  encode(name, name_bl);
  map<string, bufferlist> omap_vals;
  omap_vals[name_key] = id_bl;
  omap_vals[id_key] = name_bl;
  return cls_cxx_map_set_vals(hctx, &omap_vals);
}

/**
 * Remove a consistency group from the directory.
 *
 * Input:
 * @param name (std::string)
 * @param id (std::string)
 *
 * Output:
 * @return 0 on success, negative error code on failure
 */
int group_dir_remove(cls_method_context_t hctx, bufferlist *in, bufferlist *out)
{
  string name, id;
  try {
    bufferlist::iterator iter = in->begin();
    decode(name, iter);
    decode(id, iter);
  } catch (const buffer::error &err) {
    return -EINVAL;
  }

  CLS_LOG(20, "group_dir_remove name=%s id=%s", name.c_str(), id.c_str());

  string stored_name, stored_id;
  string name_key = dir_key_for_name(name);
  string id_key = dir_key_for_id(id);

  int r = read_key(hctx, name_key, &stored_id);
  if (r < 0) {
    if (r != -ENOENT)
      CLS_ERR("error reading name to id mapping: %s", cpp_strerror(r).c_str());
    return r;
  }
  r = read_key(hctx, id_key, &stored_name);
  if (r < 0) {
    if (r != -ENOENT)
      CLS_ERR("error reading id to name mapping: %s", cpp_strerror(r).c_str());
    return r;
  }

  // check if this op raced with a rename
  if (stored_name != name || stored_id != id) {
    CLS_ERR("stored name '%s' and id '%s' do not match args '%s' and '%s'",
	    stored_name.c_str(), stored_id.c_str(), name.c_str(), id.c_str());
    return -ESTALE;
  }

  r = cls_cxx_map_remove_key(hctx, name_key);
  if (r < 0) {
    CLS_ERR("error removing name: %s", cpp_strerror(r).c_str());
    return r;
  }

  r = cls_cxx_map_remove_key(hctx, id_key);
  if (r < 0) {
    CLS_ERR("error removing id: %s", cpp_strerror(r).c_str());
    return r;
  }

  return 0;
}

/**
 * Set state of an image in the consistency group.
 *
 * Input:
 * @param image_status (cls::rbd::GroupImageStatus)
 *
 * Output:
 * @return 0 on success, negative error code on failure
 */
int group_image_set(cls_method_context_t hctx, bufferlist *in, bufferlist *out)
{
  CLS_LOG(20, "group_image_set");

  cls::rbd::GroupImageStatus st;
  try {
    bufferlist::iterator iter = in->begin();
    decode(st, iter);
  } catch (const buffer::error &err) {
    return -EINVAL;
  }

  string image_key = st.spec.image_key();

  bufferlist image_val_bl;
  encode(st.state, image_val_bl);
  int r = cls_cxx_map_set_val(hctx, image_key, &image_val_bl);
  if (r < 0) {
    return r;
  }

  return 0;
}

/**
 * Remove reference to an image from the consistency group.
 *
 * Input:
 * @param spec (cls::rbd::GroupImageSpec)
 *
 * Output:
 * @return 0 on success, negative error code on failure
 */
int group_image_remove(cls_method_context_t hctx,
                       bufferlist *in, bufferlist *out)
{
  CLS_LOG(20, "group_image_remove");
  cls::rbd::GroupImageSpec spec;
  try {
    bufferlist::iterator iter = in->begin();
    decode(spec, iter);
  } catch (const buffer::error &err) {
    return -EINVAL;
  }

  string image_key = spec.image_key();

  int r = cls_cxx_map_remove_key(hctx, image_key);
  if (r < 0) {
    CLS_ERR("error removing image from group: %s", cpp_strerror(r).c_str());
    return r;
  }

  return 0;
}

/*
 * List images in the consistency group.
 *
 * Input:
 * @param start_after which name to begin listing after
 *        (use the empty string to start at the beginning)
 * @param max_return the maximum number of names to list
 *
 * Output:
 * @param tuples of descriptions of the images: image_id, pool_id, image reference state.
 * @return 0 on success, negative error code on failure
 */
int group_image_list(cls_method_context_t hctx,
                     bufferlist *in, bufferlist *out)
{
  CLS_LOG(20, "group_image_list");
  cls::rbd::GroupImageSpec start_after;
  uint64_t max_return;
  try {
    bufferlist::iterator iter = in->begin();
    decode(start_after, iter);
    decode(max_return, iter);
  } catch (const buffer::error &err) {
    return -EINVAL;
  }

  int max_read = RBD_MAX_KEYS_READ;
  std::map<string, bufferlist> vals;
  string last_read = start_after.image_key();
  std::vector<cls::rbd::GroupImageStatus> res;
  bool more;
  do {
    int r = cls_cxx_map_get_vals(hctx, last_read,
				 cls::rbd::RBD_GROUP_IMAGE_KEY_PREFIX,
				 max_read, &vals, &more);
    if (r < 0)
      return r;

    for (map<string, bufferlist>::iterator it = vals.begin();
	 it != vals.end() && res.size() < max_return; ++it) {

      bufferlist::iterator iter = it->second.begin();
      cls::rbd::GroupImageLinkState state;
      try {
	decode(state, iter);
      } catch (const buffer::error &err) {
	CLS_ERR("error decoding state for image: %s", it->first.c_str());
	return -EIO;
      }
      cls::rbd::GroupImageSpec spec;
      int r = cls::rbd::GroupImageSpec::from_key(it->first, &spec);
      if (r < 0)
	return r;

      CLS_LOG(20, "Discovered image %s %" PRId64 " %d", spec.image_id.c_str(),
	                                         spec.pool_id,
					         (int)state);
      res.push_back(cls::rbd::GroupImageStatus(spec, state));
    }
    if (res.size() > 0) {
      last_read = res.rbegin()->spec.image_key();
    }

  } while (more && (res.size() < max_return));
  encode(res, *out);

  return 0;
}

/**
 * Reference the consistency group this image belongs to.
 *
 * Input:
 * @param group_id (std::string)
 * @param pool_id (int64_t)
 *
 * Output:
 * @return 0 on success, negative error code on failure
 */
int image_add_group(cls_method_context_t hctx,
		    bufferlist *in, bufferlist *out)
{
  CLS_LOG(20, "image_add_group");
  cls::rbd::GroupSpec new_group;
  try {
    bufferlist::iterator iter = in->begin();
    decode(new_group, iter);
  } catch (const buffer::error &err) {
    return -EINVAL;
  }

  bufferlist existing_refbl;

  int r = cls_cxx_map_get_val(hctx, RBD_GROUP_REF, &existing_refbl);
  if (r == 0) {
    // If we are trying to link this image to the same group then return success.
    // If this image already belongs to another group then abort.
    cls::rbd::GroupSpec old_group;
    try {
      bufferlist::iterator iter = existing_refbl.begin();
      decode(old_group, iter);
    } catch (const buffer::error &err) {
      return -EINVAL;
    }

    if ((old_group.group_id != new_group.group_id)
	|| (old_group.pool_id != new_group.pool_id)) {
      return -EEXIST;
    } else {
      return 0; // In this case the values are already correct
    }
  } else if (r < 0 && r != -ENOENT) { // No entry means this image is not a member of any consistency group. So, we can use it.
    return r;
  }

  bufferlist refbl;
  encode(new_group, refbl);
  r = cls_cxx_map_set_val(hctx, RBD_GROUP_REF, &refbl);

  if (r < 0) {
    return r;
  }

  return 0;
}

/**
 * Remove image's pointer to the consistency group.
 *
 * Input:
 * @param cg_id (std::string)
 * @param pool_id (int64_t)
 *
 * Output:
 * @return 0 on success, negative error code on failure
 */
int image_remove_group(cls_method_context_t hctx,
		       bufferlist *in,
		       bufferlist *out)
{
  CLS_LOG(20, "image_remove_group");
  cls::rbd::GroupSpec spec;
  try {
    bufferlist::iterator iter = in->begin();
    decode(spec, iter);
  } catch (const buffer::error &err) {
    return -EINVAL;
  }

  bufferlist refbl;
  int r = cls_cxx_map_get_val(hctx, RBD_GROUP_REF, &refbl);
  if (r < 0) {
    return r;
  }

  cls::rbd::GroupSpec ref_spec;
  bufferlist::iterator iter = refbl.begin();
  try {
    decode(ref_spec, iter);
  } catch (const buffer::error &err) {
    return -EINVAL;
  }

  if (ref_spec.pool_id != spec.pool_id || ref_spec.group_id != spec.group_id) {
    return -EBADF;
  }

  r = cls_cxx_map_remove_key(hctx, RBD_GROUP_REF);
  if (r < 0) {
    return r;
  }

  return 0;
}

/**
 * Retrieve the id and pool of the consistency group this image belongs to.
 *
 * Input:
 * none
 *
 * Output:
 * @param GroupSpec
 * @return 0 on success, negative error code on failure
 */
int image_get_group(cls_method_context_t hctx,
		    bufferlist *in, bufferlist *out)
{
  CLS_LOG(20, "image_get_group");
  bufferlist refbl;
  int r = cls_cxx_map_get_val(hctx, RBD_GROUP_REF, &refbl);
  if (r < 0 && r != -ENOENT) {
    return r;
  }

  cls::rbd::GroupSpec spec;

  if (r != -ENOENT) {
    bufferlist::iterator iter = refbl.begin();
    try {
      decode(spec, iter);
    } catch (const buffer::error &err) {
      return -EINVAL;
    }
  }

  encode(spec, *out);
  return 0;
}


namespace group {

static int group_snap_list(cls_method_context_t hctx,
			   cls::rbd::GroupSnapshot start_after,
			   uint64_t max_return,
			   std::vector<cls::rbd::GroupSnapshot> *group_snaps)
{
  int max_read = RBD_MAX_KEYS_READ;
  std::map<string, bufferlist> vals;
  string last_read = snap_key(start_after.id);

  group_snaps->clear();

  bool more;
  do {
    int r = cls_cxx_map_get_vals(hctx, last_read,
				 RBD_GROUP_SNAP_KEY_PREFIX,
				 max_read, &vals, &more);
    if (r < 0)
      return r;

    for (map<string, bufferlist>::iterator it = vals.begin();
	 it != vals.end() && group_snaps->size() < max_return; ++it) {

      bufferlist::iterator iter = it->second.begin();
      cls::rbd::GroupSnapshot snap;
      try {
	::decode(snap, iter);
      } catch (const buffer::error &err) {
	CLS_ERR("error decoding snapshot: %s", it->first.c_str());
	return -EIO;
      }
      CLS_LOG(20, "Discovered snapshot %s %s",
	      snap.name.c_str(),
	      snap.id.c_str());
      group_snaps->push_back(snap);
    }

  } while (more && (group_snaps->size() < max_return));

  return 0;
}

static int check_duplicate_snap_name(cls_method_context_t hctx,
				     std::string snap_name,
				     std::string snap_id)
{
  const int max_read = 1024;
  cls::rbd::GroupSnapshot snap_last;
  std::vector<cls::rbd::GroupSnapshot> page;

  for (;;) {
    int r = group_snap_list(hctx, snap_last, max_read, &page);
    if (r < 0) {
      return r;
    }
    for (auto& snap: page) {
      if (snap.name == snap_name && snap.id != snap_id) {
	return -EEXIST;
      }
    }

    if (page.size() < max_read) {
      break;
    }

    snap_last = *page.rbegin();
  }

  return 0;
}

}

/**
 * Save initial snapshot record.
 *
 * Input:
 * @param GroupSnapshot
 *
 * Output:
 * @return 0 on success, negative error code on failure
 */
int group_snap_set(cls_method_context_t hctx,
		   bufferlist *in, bufferlist *out)
{
  CLS_LOG(20, "group_snap_set");
  cls::rbd::GroupSnapshot group_snap;
  try {
    bufferlist::iterator iter = in->begin();
    ::decode(group_snap, iter);
  } catch (const buffer::error &err) {
    return -EINVAL;
  }

  if (group_snap.name.empty()) {
    CLS_ERR("group snapshot name is empty");
    return -EINVAL;
  }
  if (group_snap.id.empty()) {
    CLS_ERR("group snapshot id is empty");
    return -EINVAL;
  }

  int r = group::check_duplicate_snap_name(hctx, group_snap.name,
                                           group_snap.id);
  if (r < 0) {
    return r;
  }

  std::string key = group::snap_key(group_snap.id);
  if (group_snap.state == cls::rbd::GROUP_SNAPSHOT_STATE_INCOMPLETE) {
    bufferlist snap_bl;
    r = cls_cxx_map_get_val(hctx, key, &snap_bl);
    if (r < 0 && r != -ENOENT) {
      return r;
    } else if (r >= 0) {
      return -EEXIST;
    }
  }

  bufferlist obl;
  ::encode(group_snap, obl);
  r = cls_cxx_map_set_val(hctx, key, &obl);
  return r;
}

/**
 * Remove snapshot record.
 *
 * Input:
 * @param id Snapshot id
 *
 * Output:
 * @return 0 on success, negative error code on failure
 */
int group_snap_remove(cls_method_context_t hctx,
		      bufferlist *in, bufferlist *out)
{
  CLS_LOG(20, "group_snap_remove");
  std::string snap_id;
  try {
    bufferlist::iterator iter = in->begin();
    ::decode(snap_id, iter);
  } catch (const buffer::error &err) {
    return -EINVAL;
  }

  std::string snap_key = group::snap_key(snap_id);

  CLS_LOG(20, "removing snapshot with key %s", snap_key.c_str());
  int r = cls_cxx_map_remove_key(hctx, snap_key);
  return r;
}

/**
 * Get consistency group's snapshot by id.
 *
 * Input:
 * @param snapshot_id the id of the snapshot to look for.
 *
 * Output:
 * @param GroupSnapshot the requested snapshot
 * @return 0 on success, negative error code on failure
 */
int group_snap_get_by_id(cls_method_context_t hctx,
			 bufferlist *in, bufferlist *out)
{
  CLS_LOG(20, "group_snap_get_by_id");

  std::string snap_id;
  try {
    bufferlist::iterator iter = in->begin();
    ::decode(snap_id, iter);
  } catch (const buffer::error &err) {
    return -EINVAL;
  }

  bufferlist snapbl;

  int r = cls_cxx_map_get_val(hctx, group::snap_key(snap_id), &snapbl);
  if (r < 0) {
    return r;
  }

  cls::rbd::GroupSnapshot group_snap;
  bufferlist::iterator iter = snapbl.begin();
  try {
    ::decode(group_snap, iter);
  } catch (const buffer::error &err) {
    CLS_ERR("error decoding snapshot: %s", snap_id.c_str());
    return -EIO;
  }

  ::encode(group_snap, *out);

  return 0;
}

/**
 * List consistency group's snapshots.
 *
 * Input:
 * @param start_after which name to begin listing after
 * 	  (use the empty string to start at the beginning)
 * @param max_return the maximum number of snapshots to list
 *
 * Output:
 * @param list of snapshots
 * @return 0 on success, negative error code on failure
 */
int group_snap_list(cls_method_context_t hctx,
		    bufferlist *in, bufferlist *out)
{
  CLS_LOG(20, "group_snap_list");

  cls::rbd::GroupSnapshot start_after;
  uint64_t max_return;
  try {
    bufferlist::iterator iter = in->begin();
    ::decode(start_after, iter);
    ::decode(max_return, iter);
  } catch (const buffer::error &err) {
    return -EINVAL;
  }
  std::vector<cls::rbd::GroupSnapshot> group_snaps;
  group::group_snap_list(hctx, start_after, max_return, &group_snaps);

  ::encode(group_snaps, *out);

  return 0;
}

namespace trash {

static const std::string IMAGE_KEY_PREFIX("id_");

std::string image_key(const std::string &image_id) {
  return IMAGE_KEY_PREFIX + image_id;
}

std::string image_id_from_key(const std::string &key) {
  return key.substr(IMAGE_KEY_PREFIX.size());
}

} // namespace trash

/**
 * Add an image entry to the rbd trash. Creates the trash object if
 * needed, and stores the trash spec information of the deleted image.
 *
 * Input:
 * @param id the id of the image
 * @param trash_spec the spec info of the deleted image
 *
 * Output:
 * @returns -EEXIST if the image id is already in the trash
 * @returns 0 on success, negative error code on failure
 */
int trash_add(cls_method_context_t hctx, bufferlist *in, bufferlist *out)
{
  int r = cls_cxx_create(hctx, false);
  if (r < 0) {
    CLS_ERR("could not create trash: %s", cpp_strerror(r).c_str());
    return r;
  }

  string id;
  cls::rbd::TrashImageSpec trash_spec;
  try {
    bufferlist::iterator iter = in->begin();
    decode(id, iter);
    decode(trash_spec, iter);
  } catch (const buffer::error &err) {
    return -EINVAL;
  }

  if (!is_valid_id(id)) {
    CLS_ERR("trash_add: invalid id '%s'", id.c_str());
    return -EINVAL;
  }

  CLS_LOG(20, "trash_add id=%s", id.c_str());

  string key = trash::image_key(id);
  cls::rbd::TrashImageSpec tmp;
  r = read_key(hctx, key, &tmp);
  if (r < 0 && r != -ENOENT) {
    CLS_ERR("could not read key %s entry from trash: %s", key.c_str(),
            cpp_strerror(r).c_str());
    return r;
  } else if (r == 0) {
    CLS_LOG(10, "id already exists");
    return -EEXIST;
  }

  map<string, bufferlist> omap_vals;
  encode(trash_spec, omap_vals[key]);
  return cls_cxx_map_set_vals(hctx, &omap_vals);
}

/**
 * Removes an image entry from the rbd trash object.
 * image.
 *
 * Input:
 * @param id the id of the image
 *
 * Output:
 * @returns -ENOENT if the image id does not exist in the trash
 * @returns 0 on success, negative error code on failure
 */
int trash_remove(cls_method_context_t hctx, bufferlist *in, bufferlist *out)
{
  string id;
  try {
    bufferlist::iterator iter = in->begin();
    decode(id, iter);
  } catch (const buffer::error &err) {
    return -EINVAL;
  }

  CLS_LOG(20, "trash_remove id=%s", id.c_str());

  string key = trash::image_key(id);
  bufferlist tmp;
  int r = cls_cxx_map_get_val(hctx, key, &tmp);
  if (r < 0) {
    if (r != -ENOENT) {
      CLS_ERR("error reading entry key %s: %s", key.c_str(), cpp_strerror(r).c_str());
    }
    return r;
  }

  r = cls_cxx_map_remove_key(hctx, key);
  if (r < 0) {
    CLS_ERR("error removing entry: %s", cpp_strerror(r).c_str());
    return r;
  }

  return 0;
}

/**
 * Returns the list of trash spec entries registered in the rbd_trash
 * object.
 *
 * Input:
 * @param start_after which name to begin listing after
 *        (use the empty string to start at the beginning)
 * @param max_return the maximum number of names to list
 *
 * Output:
 * @param data the map between image id and trash spec info
 *
 * @returns 0 on success, negative error code on failure
 */
int trash_list(cls_method_context_t hctx, bufferlist *in, bufferlist *out)
{
  string start_after;
  uint64_t max_return;

  try {
    bufferlist::iterator iter = in->begin();
    decode(start_after, iter);
    decode(max_return, iter);
  } catch (const buffer::error &err) {
    return -EINVAL;
  }

  map<string, cls::rbd::TrashImageSpec> data;
  string last_read = trash::image_key(start_after);
  bool more = true;

  CLS_LOG(20, "trash_get_images");
  while (data.size() < max_return) {
    map<string, bufferlist> raw_data;
    int max_read = std::min<int32_t>(RBD_MAX_KEYS_READ,
                                     max_return - data.size());
    int r = cls_cxx_map_get_vals(hctx, last_read, trash::IMAGE_KEY_PREFIX,
                                 max_read, &raw_data, &more);
    if (r < 0) {
      CLS_ERR("failed to read the vals off of disk: %s",
              cpp_strerror(r).c_str());
      return r;
    }
    if (raw_data.empty()) {
      break;
    }

    map<string, bufferlist>::iterator it = raw_data.begin();
    for (; it != raw_data.end(); ++it) {
      decode(data[trash::image_id_from_key(it->first)], it->second);
    }

    if (!more) {
      break;
    }

    last_read = raw_data.rbegin()->first;
  }

  encode(data, *out);
  return 0;
}

/**
 * Returns the trash spec entry of an image registered in the rbd_trash
 * object.
 *
 * Input:
 * @param id the id of the image
 *
 * Output:
 * @param out the trash spec entry
 *
 * @returns 0 on success, negative error code on failure
 */
int trash_get(cls_method_context_t hctx, bufferlist *in, bufferlist *out)
{
  string id;
  try {
    bufferlist::iterator iter = in->begin();
    decode(id, iter);
  } catch (const buffer::error &err) {
    return -EINVAL;
  }

  CLS_LOG(20, "trash_get_image id=%s", id.c_str());


  string key = trash::image_key(id);
  bufferlist bl;
  int r = cls_cxx_map_get_val(hctx, key, out);
  if (r != -ENOENT) {
    CLS_ERR("error reading image from trash '%s': '%s'", id.c_str(),
            cpp_strerror(r).c_str());
  }
  return r;
}

CLS_INIT(rbd)
{
  CLS_LOG(20, "Loaded rbd class!");

  cls_handle_t h_class;
  cls_method_handle_t h_create;
  cls_method_handle_t h_get_features;
  cls_method_handle_t h_set_features;
  cls_method_handle_t h_get_size;
  cls_method_handle_t h_set_size;
  cls_method_handle_t h_get_parent;
  cls_method_handle_t h_set_parent;
  cls_method_handle_t h_get_protection_status;
  cls_method_handle_t h_set_protection_status;
  cls_method_handle_t h_get_stripe_unit_count;
  cls_method_handle_t h_set_stripe_unit_count;
  cls_method_handle_t h_get_create_timestamp;
  cls_method_handle_t h_get_flags;
  cls_method_handle_t h_set_flags;
  cls_method_handle_t h_remove_parent;
  cls_method_handle_t h_add_child;
  cls_method_handle_t h_remove_child;
  cls_method_handle_t h_get_children;
  cls_method_handle_t h_get_snapcontext;
  cls_method_handle_t h_get_object_prefix;
  cls_method_handle_t h_get_data_pool;
  cls_method_handle_t h_get_snapshot_name;
  cls_method_handle_t h_get_snapshot_namespace;
  cls_method_handle_t h_get_snapshot_timestamp;
  cls_method_handle_t h_snapshot_add;
  cls_method_handle_t h_snapshot_remove;
  cls_method_handle_t h_snapshot_rename;
  cls_method_handle_t h_get_all_features;
  cls_method_handle_t h_copyup;
  cls_method_handle_t h_get_id;
  cls_method_handle_t h_set_id;
  cls_method_handle_t h_dir_get_id;
  cls_method_handle_t h_dir_get_name;
  cls_method_handle_t h_dir_list;
  cls_method_handle_t h_dir_add_image;
  cls_method_handle_t h_dir_remove_image;
  cls_method_handle_t h_dir_rename_image;
  cls_method_handle_t h_object_map_load;
  cls_method_handle_t h_object_map_save;
  cls_method_handle_t h_object_map_resize;
  cls_method_handle_t h_object_map_update;
  cls_method_handle_t h_object_map_snap_add;
  cls_method_handle_t h_object_map_snap_remove;
  cls_method_handle_t h_metadata_set;
  cls_method_handle_t h_metadata_remove;
  cls_method_handle_t h_metadata_list;
  cls_method_handle_t h_metadata_get;
  cls_method_handle_t h_snapshot_get_limit;
  cls_method_handle_t h_snapshot_set_limit;
  cls_method_handle_t h_old_snapshots_list;
  cls_method_handle_t h_old_snapshot_add;
  cls_method_handle_t h_old_snapshot_remove;
  cls_method_handle_t h_old_snapshot_rename;
  cls_method_handle_t h_mirror_uuid_get;
  cls_method_handle_t h_mirror_uuid_set;
  cls_method_handle_t h_mirror_mode_get;
  cls_method_handle_t h_mirror_mode_set;
  cls_method_handle_t h_mirror_peer_list;
  cls_method_handle_t h_mirror_peer_add;
  cls_method_handle_t h_mirror_peer_remove;
  cls_method_handle_t h_mirror_peer_set_client;
  cls_method_handle_t h_mirror_peer_set_cluster;
  cls_method_handle_t h_mirror_image_list;
  cls_method_handle_t h_mirror_image_get_image_id;
  cls_method_handle_t h_mirror_image_get;
  cls_method_handle_t h_mirror_image_set;
  cls_method_handle_t h_mirror_image_remove;
  cls_method_handle_t h_mirror_image_status_set;
  cls_method_handle_t h_mirror_image_status_remove;
  cls_method_handle_t h_mirror_image_status_get;
  cls_method_handle_t h_mirror_image_status_list;
  cls_method_handle_t h_mirror_image_status_get_summary;
  cls_method_handle_t h_mirror_image_status_remove_down;
  cls_method_handle_t h_mirror_instances_list;
  cls_method_handle_t h_mirror_instances_add;
  cls_method_handle_t h_mirror_instances_remove;
  cls_method_handle_t h_mirror_image_map_list;
  cls_method_handle_t h_mirror_image_map_update;
  cls_method_handle_t h_mirror_image_map_remove;
  cls_method_handle_t h_group_dir_list;
  cls_method_handle_t h_group_dir_add;
  cls_method_handle_t h_group_dir_remove;
  cls_method_handle_t h_group_image_remove;
  cls_method_handle_t h_group_image_list;
  cls_method_handle_t h_group_image_set;
  cls_method_handle_t h_image_add_group;
  cls_method_handle_t h_image_remove_group;
  cls_method_handle_t h_image_get_group;
  cls_method_handle_t h_group_snap_set;
  cls_method_handle_t h_group_snap_remove;
  cls_method_handle_t h_group_snap_get_by_id;
  cls_method_handle_t h_group_snap_list;
  cls_method_handle_t h_trash_add;
  cls_method_handle_t h_trash_remove;
  cls_method_handle_t h_trash_list;
  cls_method_handle_t h_trash_get;

  cls_register("rbd", &h_class);
  cls_register_cxx_method(h_class, "create",
			  CLS_METHOD_RD | CLS_METHOD_WR,
			  create, &h_create);
  cls_register_cxx_method(h_class, "get_features",
			  CLS_METHOD_RD,
			  get_features, &h_get_features);
  cls_register_cxx_method(h_class, "set_features",
			  CLS_METHOD_RD | CLS_METHOD_WR,
			  set_features, &h_set_features);
  cls_register_cxx_method(h_class, "get_size",
			  CLS_METHOD_RD,
			  get_size, &h_get_size);
  cls_register_cxx_method(h_class, "set_size",
			  CLS_METHOD_RD | CLS_METHOD_WR,
			  set_size, &h_set_size);
  cls_register_cxx_method(h_class, "get_snapcontext",
			  CLS_METHOD_RD,
			  get_snapcontext, &h_get_snapcontext);
  cls_register_cxx_method(h_class, "get_object_prefix",
			  CLS_METHOD_RD,
			  get_object_prefix, &h_get_object_prefix);
  cls_register_cxx_method(h_class, "get_data_pool", CLS_METHOD_RD,
                          get_data_pool, &h_get_data_pool);
  cls_register_cxx_method(h_class, "get_snapshot_name",
			  CLS_METHOD_RD,
			  get_snapshot_name, &h_get_snapshot_name);
  cls_register_cxx_method(h_class, "get_snapshot_namespace",
			  CLS_METHOD_RD,
			  get_snapshot_namespace, &h_get_snapshot_namespace);
  cls_register_cxx_method(h_class, "get_snapshot_timestamp",
			  CLS_METHOD_RD,
			  get_snapshot_timestamp, &h_get_snapshot_timestamp);
  cls_register_cxx_method(h_class, "snapshot_add",
			  CLS_METHOD_RD | CLS_METHOD_WR,
			  snapshot_add, &h_snapshot_add);
  cls_register_cxx_method(h_class, "snapshot_remove",
			  CLS_METHOD_RD | CLS_METHOD_WR,
			  snapshot_remove, &h_snapshot_remove);
  cls_register_cxx_method(h_class, "snapshot_rename",
			  CLS_METHOD_RD | CLS_METHOD_WR,
			  snapshot_rename, &h_snapshot_rename);
  cls_register_cxx_method(h_class, "get_all_features",
			  CLS_METHOD_RD,
			  get_all_features, &h_get_all_features);
  cls_register_cxx_method(h_class, "copyup",
			  CLS_METHOD_RD | CLS_METHOD_WR,
			  copyup, &h_copyup);
  cls_register_cxx_method(h_class, "get_parent",
			  CLS_METHOD_RD,
			  get_parent, &h_get_parent);
  cls_register_cxx_method(h_class, "set_parent",
			  CLS_METHOD_RD | CLS_METHOD_WR,
			  set_parent, &h_set_parent);
  cls_register_cxx_method(h_class, "remove_parent",
			  CLS_METHOD_RD | CLS_METHOD_WR,
			  remove_parent, &h_remove_parent);
  cls_register_cxx_method(h_class, "set_protection_status",
			  CLS_METHOD_RD | CLS_METHOD_WR,
			  set_protection_status, &h_set_protection_status);
  cls_register_cxx_method(h_class, "get_protection_status",
			  CLS_METHOD_RD,
			  get_protection_status, &h_get_protection_status);
  cls_register_cxx_method(h_class, "get_stripe_unit_count",
			  CLS_METHOD_RD,
			  get_stripe_unit_count, &h_get_stripe_unit_count);
  cls_register_cxx_method(h_class, "set_stripe_unit_count",
			  CLS_METHOD_RD | CLS_METHOD_WR,
			  set_stripe_unit_count, &h_set_stripe_unit_count);
  cls_register_cxx_method(h_class, "get_create_timestamp",
                          CLS_METHOD_RD,
                          get_create_timestamp, &h_get_create_timestamp);
  cls_register_cxx_method(h_class, "get_flags",
                          CLS_METHOD_RD,
                          get_flags, &h_get_flags);
  cls_register_cxx_method(h_class, "set_flags",
                          CLS_METHOD_RD | CLS_METHOD_WR,
                          set_flags, &h_set_flags);
  cls_register_cxx_method(h_class, "metadata_list",
                          CLS_METHOD_RD,
			  metadata_list, &h_metadata_list);
  cls_register_cxx_method(h_class, "metadata_set",
                          CLS_METHOD_RD | CLS_METHOD_WR,
			  metadata_set, &h_metadata_set);
  cls_register_cxx_method(h_class, "metadata_remove",
                          CLS_METHOD_RD | CLS_METHOD_WR,
			  metadata_remove, &h_metadata_remove);
  cls_register_cxx_method(h_class, "metadata_get",
                          CLS_METHOD_RD,
			  metadata_get, &h_metadata_get);
  cls_register_cxx_method(h_class, "snapshot_get_limit",
			  CLS_METHOD_RD,
			  snapshot_get_limit, &h_snapshot_get_limit);
  cls_register_cxx_method(h_class, "snapshot_set_limit",
			  CLS_METHOD_RD | CLS_METHOD_WR,
			  snapshot_set_limit, &h_snapshot_set_limit);

  /* methods for the rbd_children object */
  cls_register_cxx_method(h_class, "add_child",
			  CLS_METHOD_RD | CLS_METHOD_WR,
			  add_child, &h_add_child);
  cls_register_cxx_method(h_class, "remove_child",
			  CLS_METHOD_RD | CLS_METHOD_WR,
			  remove_child, &h_remove_child);
  cls_register_cxx_method(h_class, "get_children",
			  CLS_METHOD_RD,
			  get_children, &h_get_children);

  /* methods for the rbd_id.$image_name objects */
  cls_register_cxx_method(h_class, "get_id",
			  CLS_METHOD_RD,
			  get_id, &h_get_id);
  cls_register_cxx_method(h_class, "set_id",
			  CLS_METHOD_RD | CLS_METHOD_WR,
			  set_id, &h_set_id);

  /* methods for the rbd_directory object */
  cls_register_cxx_method(h_class, "dir_get_id",
			  CLS_METHOD_RD,
			  dir_get_id, &h_dir_get_id);
  cls_register_cxx_method(h_class, "dir_get_name",
			  CLS_METHOD_RD,
			  dir_get_name, &h_dir_get_name);
  cls_register_cxx_method(h_class, "dir_list",
			  CLS_METHOD_RD,
			  dir_list, &h_dir_list);
  cls_register_cxx_method(h_class, "dir_add_image",
			  CLS_METHOD_RD | CLS_METHOD_WR,
			  dir_add_image, &h_dir_add_image);
  cls_register_cxx_method(h_class, "dir_remove_image",
			  CLS_METHOD_RD | CLS_METHOD_WR,
			  dir_remove_image, &h_dir_remove_image);
  cls_register_cxx_method(h_class, "dir_rename_image",
			  CLS_METHOD_RD | CLS_METHOD_WR,
			  dir_rename_image, &h_dir_rename_image);

  /* methods for the rbd_object_map.$image_id object */
  cls_register_cxx_method(h_class, "object_map_load",
                          CLS_METHOD_RD,
			  object_map_load, &h_object_map_load);
  cls_register_cxx_method(h_class, "object_map_save",
                          CLS_METHOD_RD | CLS_METHOD_WR,
			  object_map_save, &h_object_map_save);
  cls_register_cxx_method(h_class, "object_map_resize",
                          CLS_METHOD_RD | CLS_METHOD_WR,
			  object_map_resize, &h_object_map_resize);
  cls_register_cxx_method(h_class, "object_map_update",
                          CLS_METHOD_RD | CLS_METHOD_WR,
			  object_map_update, &h_object_map_update);
  cls_register_cxx_method(h_class, "object_map_snap_add",
                          CLS_METHOD_RD | CLS_METHOD_WR,
			  object_map_snap_add, &h_object_map_snap_add);
  cls_register_cxx_method(h_class, "object_map_snap_remove",
                          CLS_METHOD_RD | CLS_METHOD_WR,
			  object_map_snap_remove, &h_object_map_snap_remove);

 /* methods for the old format */
  cls_register_cxx_method(h_class, "snap_list",
			  CLS_METHOD_RD,
			  old_snapshots_list, &h_old_snapshots_list);
  cls_register_cxx_method(h_class, "snap_add",
			  CLS_METHOD_RD | CLS_METHOD_WR,
			  old_snapshot_add, &h_old_snapshot_add);
  cls_register_cxx_method(h_class, "snap_remove",
			  CLS_METHOD_RD | CLS_METHOD_WR,
			  old_snapshot_remove, &h_old_snapshot_remove);
  cls_register_cxx_method(h_class, "snap_rename",
			  CLS_METHOD_RD | CLS_METHOD_WR,
			  old_snapshot_rename, &h_old_snapshot_rename);

  /* methods for the rbd_mirroring object */
  cls_register_cxx_method(h_class, "mirror_uuid_get", CLS_METHOD_RD,
                          mirror_uuid_get, &h_mirror_uuid_get);
  cls_register_cxx_method(h_class, "mirror_uuid_set",
                          CLS_METHOD_RD | CLS_METHOD_WR,
                          mirror_uuid_set, &h_mirror_uuid_set);
  cls_register_cxx_method(h_class, "mirror_mode_get", CLS_METHOD_RD,
                          mirror_mode_get, &h_mirror_mode_get);
  cls_register_cxx_method(h_class, "mirror_mode_set",
                          CLS_METHOD_RD | CLS_METHOD_WR,
                          mirror_mode_set, &h_mirror_mode_set);
  cls_register_cxx_method(h_class, "mirror_peer_list", CLS_METHOD_RD,
                          mirror_peer_list, &h_mirror_peer_list);
  cls_register_cxx_method(h_class, "mirror_peer_add",
                          CLS_METHOD_RD | CLS_METHOD_WR,
                          mirror_peer_add, &h_mirror_peer_add);
  cls_register_cxx_method(h_class, "mirror_peer_remove",
                          CLS_METHOD_RD | CLS_METHOD_WR,
                          mirror_peer_remove, &h_mirror_peer_remove);
  cls_register_cxx_method(h_class, "mirror_peer_set_client",
                          CLS_METHOD_RD | CLS_METHOD_WR,
                          mirror_peer_set_client, &h_mirror_peer_set_client);
  cls_register_cxx_method(h_class, "mirror_peer_set_cluster",
                          CLS_METHOD_RD | CLS_METHOD_WR,
                          mirror_peer_set_cluster, &h_mirror_peer_set_cluster);
  cls_register_cxx_method(h_class, "mirror_image_list", CLS_METHOD_RD,
                          mirror_image_list, &h_mirror_image_list);
  cls_register_cxx_method(h_class, "mirror_image_get_image_id", CLS_METHOD_RD,
                          mirror_image_get_image_id,
                          &h_mirror_image_get_image_id);
  cls_register_cxx_method(h_class, "mirror_image_get", CLS_METHOD_RD,
                          mirror_image_get, &h_mirror_image_get);
  cls_register_cxx_method(h_class, "mirror_image_set",
                          CLS_METHOD_RD | CLS_METHOD_WR,
                          mirror_image_set, &h_mirror_image_set);
  cls_register_cxx_method(h_class, "mirror_image_remove",
                          CLS_METHOD_RD | CLS_METHOD_WR,
                          mirror_image_remove, &h_mirror_image_remove);
  cls_register_cxx_method(h_class, "mirror_image_status_set",
                          CLS_METHOD_RD | CLS_METHOD_WR | CLS_METHOD_PROMOTE,
                          mirror_image_status_set, &h_mirror_image_status_set);
  cls_register_cxx_method(h_class, "mirror_image_status_remove",
                          CLS_METHOD_RD | CLS_METHOD_WR,
                          mirror_image_status_remove,
			  &h_mirror_image_status_remove);
  cls_register_cxx_method(h_class, "mirror_image_status_get", CLS_METHOD_RD,
                          mirror_image_status_get, &h_mirror_image_status_get);
  cls_register_cxx_method(h_class, "mirror_image_status_list", CLS_METHOD_RD,
                          mirror_image_status_list,
			  &h_mirror_image_status_list);
  cls_register_cxx_method(h_class, "mirror_image_status_get_summary",
			  CLS_METHOD_RD, mirror_image_status_get_summary,
			  &h_mirror_image_status_get_summary);
  cls_register_cxx_method(h_class, "mirror_image_status_remove_down",
                          CLS_METHOD_RD | CLS_METHOD_WR,
                          mirror_image_status_remove_down,
			  &h_mirror_image_status_remove_down);
  cls_register_cxx_method(h_class, "mirror_instances_list", CLS_METHOD_RD,
                          mirror_instances_list, &h_mirror_instances_list);
  cls_register_cxx_method(h_class, "mirror_instances_add",
                          CLS_METHOD_RD | CLS_METHOD_WR | CLS_METHOD_PROMOTE,
                          mirror_instances_add, &h_mirror_instances_add);
  cls_register_cxx_method(h_class, "mirror_instances_remove",
                          CLS_METHOD_RD | CLS_METHOD_WR,
                          mirror_instances_remove,
                          &h_mirror_instances_remove);
  cls_register_cxx_method(h_class, "mirror_image_map_list",
                          CLS_METHOD_RD, mirror_image_map_list,
                          &h_mirror_image_map_list);
  cls_register_cxx_method(h_class, "mirror_image_map_update",
                          CLS_METHOD_WR, mirror_image_map_update,
                          &h_mirror_image_map_update);
  cls_register_cxx_method(h_class, "mirror_image_map_remove",
                          CLS_METHOD_WR, mirror_image_map_remove,
                          &h_mirror_image_map_remove);
  /* methods for the consistency groups feature */
  cls_register_cxx_method(h_class, "group_dir_list",
			  CLS_METHOD_RD,
			  group_dir_list, &h_group_dir_list);
  cls_register_cxx_method(h_class, "group_dir_add",
			  CLS_METHOD_RD | CLS_METHOD_WR,
			  group_dir_add, &h_group_dir_add);
  cls_register_cxx_method(h_class, "group_dir_remove",
			  CLS_METHOD_RD | CLS_METHOD_WR,
			  group_dir_remove, &h_group_dir_remove);
  cls_register_cxx_method(h_class, "group_image_remove",
			  CLS_METHOD_RD | CLS_METHOD_WR,
			  group_image_remove, &h_group_image_remove);
  cls_register_cxx_method(h_class, "group_image_list",
			  CLS_METHOD_RD | CLS_METHOD_WR,
			  group_image_list, &h_group_image_list);
  cls_register_cxx_method(h_class, "group_image_set",
			  CLS_METHOD_RD | CLS_METHOD_WR,
			  group_image_set, &h_group_image_set);
  cls_register_cxx_method(h_class, "image_add_group",
			  CLS_METHOD_RD | CLS_METHOD_WR,
			  image_add_group, &h_image_add_group);
  cls_register_cxx_method(h_class, "image_remove_group",
			  CLS_METHOD_RD | CLS_METHOD_WR,
			  image_remove_group, &h_image_remove_group);
  cls_register_cxx_method(h_class, "image_get_group",
			  CLS_METHOD_RD,
			  image_get_group, &h_image_get_group);
  cls_register_cxx_method(h_class, "group_snap_set",
			  CLS_METHOD_RD | CLS_METHOD_WR,
			  group_snap_set, &h_group_snap_set);
  cls_register_cxx_method(h_class, "group_snap_remove",
			  CLS_METHOD_RD | CLS_METHOD_WR,
			  group_snap_remove, &h_group_snap_remove);
  cls_register_cxx_method(h_class, "group_snap_get_by_id",
			  CLS_METHOD_RD,
			  group_snap_get_by_id, &h_group_snap_get_by_id);
  cls_register_cxx_method(h_class, "group_snap_list",
			  CLS_METHOD_RD,
			  group_snap_list, &h_group_snap_list);

  /* rbd_trash object methods */
  cls_register_cxx_method(h_class, "trash_add",
                          CLS_METHOD_RD | CLS_METHOD_WR,
                          trash_add, &h_trash_add);
  cls_register_cxx_method(h_class, "trash_remove",
                          CLS_METHOD_RD | CLS_METHOD_WR,
                          trash_remove, &h_trash_remove);
  cls_register_cxx_method(h_class, "trash_list",
                          CLS_METHOD_RD,
                          trash_list, &h_trash_list);
  cls_register_cxx_method(h_class, "trash_get",
                          CLS_METHOD_RD,
                          trash_get, &h_trash_get);

  return;
}<|MERGE_RESOLUTION|>--- conflicted
+++ resolved
@@ -4617,31 +4617,6 @@
 }
 
 /**
-<<<<<<< HEAD
-=======
- * Initialize the header with basic metadata.
- * Everything is stored as key/value pairs as omaps in the header object.
- *
- * Input:
- * none
- *
- * Output:
- * @return 0 on success, negative error code on failure
- */
-int group_create(cls_method_context_t hctx, bufferlist *in, bufferlist *out)
-{
-  bufferlist snap_seqbl;
-  uint64_t snap_seq = 0;
-  encode(snap_seq, snap_seqbl);
-  int r = cls_cxx_map_set_val(hctx, GROUP_SNAP_SEQ, &snap_seqbl);
-  if (r < 0)
-    return r;
-
-  return 0;
-}
-
-/**
->>>>>>> 8da07089
  * List consistency groups from the directory.
  *
  * Input:
@@ -5128,7 +5103,7 @@
       bufferlist::iterator iter = it->second.begin();
       cls::rbd::GroupSnapshot snap;
       try {
-	::decode(snap, iter);
+	decode(snap, iter);
       } catch (const buffer::error &err) {
 	CLS_ERR("error decoding snapshot: %s", it->first.c_str());
 	return -EIO;
@@ -5191,7 +5166,7 @@
   cls::rbd::GroupSnapshot group_snap;
   try {
     bufferlist::iterator iter = in->begin();
-    ::decode(group_snap, iter);
+    decode(group_snap, iter);
   } catch (const buffer::error &err) {
     return -EINVAL;
   }
@@ -5223,7 +5198,7 @@
   }
 
   bufferlist obl;
-  ::encode(group_snap, obl);
+  encode(group_snap, obl);
   r = cls_cxx_map_set_val(hctx, key, &obl);
   return r;
 }
@@ -5244,7 +5219,7 @@
   std::string snap_id;
   try {
     bufferlist::iterator iter = in->begin();
-    ::decode(snap_id, iter);
+    decode(snap_id, iter);
   } catch (const buffer::error &err) {
     return -EINVAL;
   }
@@ -5274,7 +5249,7 @@
   std::string snap_id;
   try {
     bufferlist::iterator iter = in->begin();
-    ::decode(snap_id, iter);
+    decode(snap_id, iter);
   } catch (const buffer::error &err) {
     return -EINVAL;
   }
@@ -5289,13 +5264,13 @@
   cls::rbd::GroupSnapshot group_snap;
   bufferlist::iterator iter = snapbl.begin();
   try {
-    ::decode(group_snap, iter);
+    decode(group_snap, iter);
   } catch (const buffer::error &err) {
     CLS_ERR("error decoding snapshot: %s", snap_id.c_str());
     return -EIO;
   }
 
-  ::encode(group_snap, *out);
+  encode(group_snap, *out);
 
   return 0;
 }
@@ -5321,15 +5296,15 @@
   uint64_t max_return;
   try {
     bufferlist::iterator iter = in->begin();
-    ::decode(start_after, iter);
-    ::decode(max_return, iter);
+    decode(start_after, iter);
+    decode(max_return, iter);
   } catch (const buffer::error &err) {
     return -EINVAL;
   }
   std::vector<cls::rbd::GroupSnapshot> group_snaps;
   group::group_snap_list(hctx, start_after, max_return, &group_snaps);
 
-  ::encode(group_snaps, *out);
+  encode(group_snaps, *out);
 
   return 0;
 }
